#!/usr/bin/env bash
test_description="\"notmuch dump\" and \"notmuch restore\""
. ./test-lib.sh || exit 1

NOTMUCH_NEW > /dev/null
test_begin_subtest "dump header"
<<<<<<< HEAD
test_subtest_known_broken
cat <<EOF > EXPECTED
#notmuch-dump batch-tag:2 config,properties,tags
=======
cat <<EOF > EXPECTED
#notmuch-dump batch-tag:3 config,properties,tags
>>>>>>> e64fdf88
EOF
notmuch dump > OUTPUT
test_expect_equal_file EXPECTED OUTPUT
add_email_corpus

test_begin_subtest "Dumping all tags"
test_expect_success 'generate_message && notmuch new && notmuch dump > dump.expected'

# The use of from:cworth is rather arbitrary: it matches some of the
# email corpus' messages, but not all of them.

test_begin_subtest "Dumping all tags II"
test_expect_success \
  'notmuch tag +ABC +DEF -- from:cworth &&
  notmuch dump > dump-ABC_DEF.expected &&
  ! cmp dump.expected dump-ABC_DEF.expected'

test_begin_subtest "Clearing all tags"
test_expect_success \
  'sed -e "s/(\([^(]*\))$/()/" < dump.expected > clear.expected &&
  notmuch restore --input=clear.expected &&
  notmuch dump > clear.actual &&
  test_cmp clear.expected clear.actual'

test_begin_subtest "Clearing all tags"
test_expect_success \
  'notmuch tag +ABC +DEF -- from:cworth &&
  notmuch restore --accumulate < dump.expected &&
  notmuch dump > dump.actual &&
  test_cmp dump-ABC_DEF.expected dump.actual'

test_begin_subtest "Restoring original tags"
test_expect_success \
  'notmuch restore --input=dump.expected &&
  notmuch dump > dump.actual &&
  test_cmp dump.expected dump.actual'

test_begin_subtest "Restore with nothing to do"
test_expect_success \
  'notmuch restore < dump.expected &&
  notmuch dump > dump.actual &&
  test_cmp dump.expected dump.actual'

test_begin_subtest "Accumulate with existing tags"
test_expect_success \
  'notmuch restore --accumulate --input=dump.expected &&
  notmuch dump > dump.actual &&
  test_cmp dump.expected dump.actual'

test_begin_subtest "Accumulate with no tags"
test_expect_success \
  'notmuch restore --accumulate < clear.expected &&
  notmuch dump > dump.actual &&
  test_cmp dump.expected dump.actual'

test_begin_subtest "Accumulate with new tags"
test_expect_success \
  'notmuch restore --input=dump.expected &&
  notmuch restore --accumulate --input=dump-ABC_DEF.expected &&
  notmuch dump >  OUTPUT.$test_count &&
  notmuch restore --input=dump.expected &&
  test_cmp dump-ABC_DEF.expected OUTPUT.$test_count'

# notmuch restore currently only considers the first argument.
test_begin_subtest "Invalid restore invocation"
test_expect_success \
  'test_must_fail notmuch restore --input=dump.expected another_one'

test_begin_subtest "dump --output=outfile"
notmuch dump --output=dump-outfile.actual
test_expect_equal_file dump.expected dump-outfile.actual

test_begin_subtest "dump --output=outfile --"
notmuch dump --output=dump-1-arg-dash.actual --
test_expect_equal_file dump.expected dump-1-arg-dash.actual

# gzipped output

test_begin_subtest "dump --gzip"
notmuch dump --gzip > dump-gzip.gz
gunzip dump-gzip.gz
test_expect_equal_file dump.expected dump-gzip

test_begin_subtest "dump --gzip --output=outfile"
notmuch dump --gzip --output=dump-gzip-outfile.gz
gunzip dump-gzip-outfile.gz
test_expect_equal_file dump.expected dump-gzip-outfile

test_begin_subtest "restoring gzipped stdin"
notmuch dump --gzip --output=backup.gz
notmuch tag +new_tag '*'
notmuch restore < backup.gz
notmuch dump --output=dump.actual
test_expect_equal_file dump.expected dump.actual

test_begin_subtest "restoring gzipped file"
notmuch dump --gzip --output=backup.gz
notmuch tag +new_tag '*'
notmuch restore --input=backup.gz
notmuch dump --output=dump.actual
test_expect_equal_file dump.expected dump.actual

# Note, we assume all messages from cworth have a message-id
# containing cworth.org

{ head -1 dump.expected ; grep 'cworth[.]org' dump.expected; } > dump-cworth.expected

test_begin_subtest "dump -- from:cworth"
notmuch dump -- from:cworth > dump-dash-cworth.actual
test_expect_equal_file dump-cworth.expected dump-dash-cworth.actual

test_begin_subtest "dump --output=outfile from:cworth"
notmuch dump --output=dump-outfile-cworth.actual from:cworth
test_expect_equal_file dump-cworth.expected dump-outfile-cworth.actual

test_begin_subtest "dump --output=outfile -- from:cworth"
notmuch dump --output=dump-outfile-dash-inbox.actual -- from:cworth
test_expect_equal_file dump-cworth.expected dump-outfile-dash-inbox.actual

test_begin_subtest "Check for a safe set of message-ids"
notmuch search --output=messages from:cworth | sed s/^id:// > EXPECTED
notmuch search --output=messages from:cworth | sed s/^id:// |\
	$TEST_DIRECTORY/hex-xcode --direction=encode > OUTPUT
test_expect_equal_file OUTPUT EXPECTED

test_begin_subtest "format=batch-tag, dump sanity check."
NOTMUCH_DUMP_TAGS --format=sup from:cworth | cut -f1 -d' ' | \
    sort > EXPECTED.$test_count
NOTMUCH_DUMP_TAGS --format=batch-tag from:cworth | sed 's/^.*-- id://' | \
    sort > OUTPUT.$test_count
test_expect_equal_file EXPECTED.$test_count OUTPUT.$test_count

test_begin_subtest "format=batch-tag, missing newline"
printf "+a_tag_without_newline -- id:20091117232137.GA7669@griffis1.net" > IN
notmuch restore --accumulate < IN
NOTMUCH_DUMP_TAGS id:20091117232137.GA7669@griffis1.net > OUT
cat <<EOF > EXPECTED
+a_tag_without_newline +inbox +unread -- id:20091117232137.GA7669@griffis1.net
EOF
test_expect_equal_file EXPECTED OUT

test_begin_subtest "format=batch-tag, # round-trip"
notmuch dump --format=sup | sort > EXPECTED.$test_count
notmuch dump --format=batch-tag > DUMPFILE
notmuch restore --format=batch-tag < DUMPFILE
notmuch dump --format=sup | sort > OUTPUT.$test_count
test_expect_equal_file EXPECTED.$test_count OUTPUT.$test_count

test_begin_subtest "format=batch-tag, # blank lines and comments"
notmuch dump --format=batch-tag| sort > EXPECTED.$test_count
notmuch restore <<EOF
# this line is a comment; the next has only white space
 	 

# the previous line is empty
EOF
notmuch dump --format=batch-tag | sort > OUTPUT.$test_count
test_expect_equal_file EXPECTED.$test_count OUTPUT.$test_count

test_begin_subtest "format=batch-tag, # reverse-round-trip empty tag"
cat <<EOF >EXPECTED.$test_count
+ -- id:20091117232137.GA7669@griffis1.net
EOF
notmuch restore --format=batch-tag < EXPECTED.$test_count
NOTMUCH_DUMP_TAGS --format=batch-tag id:20091117232137.GA7669@griffis1.net > OUTPUT.$test_count
test_expect_equal_file EXPECTED.$test_count OUTPUT.$test_count

tag1='comic_swear=$&^%$^%\\//-+$^%$'
enc1=$($TEST_DIRECTORY/hex-xcode --direction=encode "$tag1")

tag2=$(printf 'this\n tag\t has\n spaces')
enc2=$($TEST_DIRECTORY/hex-xcode --direction=encode "$tag2")

enc3='%c3%91%c3%a5%c3%b0%c3%a3%c3%a5%c3%a9-%c3%8f%c3%8a'
tag3=$($TEST_DIRECTORY/hex-xcode --direction=decode $enc3)

notmuch dump --format=batch-tag > BACKUP

notmuch tag +"$tag1" +"$tag2" +"$tag3" -inbox -unread "*"

# initial segment of file used for several tests below.
cat <<EOF > comments-and-blanks
# this is a comment

# next line has leading whitespace
  	

EOF

test_begin_subtest 'restoring empty file is not an error'
notmuch restore < /dev/null 2>OUTPUT.$test_count
cp /dev/null EXPECTED
test_expect_equal_file EXPECTED OUTPUT.$test_count

test_begin_subtest 'file of comments and blank lines is not an error'
notmuch restore --input=comments-and-blanks
ret_val=$?
test_expect_equal "$ret_val" "0"

cp comments-and-blanks leading-comments-blanks-batch-tag
echo "+some_tag -- id:yun1vjwegii.fsf@aiko.keithp.com" \
    >> leading-comments-blanks-batch-tag

test_begin_subtest 'detect format=batch-tag with leading comments and blanks'
notmuch restore --input=leading-comments-blanks-batch-tag
notmuch search --output=tags id:yun1vjwegii.fsf@aiko.keithp.com > OUTPUT.$test_count
echo "some_tag" > EXPECTED
test_expect_equal_file EXPECTED OUTPUT.$test_count

cp comments-and-blanks leading-comments-blanks-sup
echo "yun1vjwegii.fsf@aiko.keithp.com (another_tag)" \
    >> leading-comments-blanks-sup

test_begin_subtest 'detect format=sup with leading comments and blanks'
notmuch restore --input=leading-comments-blanks-sup
notmuch search --output=tags id:yun1vjwegii.fsf@aiko.keithp.com > OUTPUT.$test_count
echo "another_tag" > EXPECTED
test_expect_equal_file EXPECTED OUTPUT.$test_count

test_begin_subtest 'format=batch-tag, round trip with strange tags'
notmuch dump --format=batch-tag > EXPECTED.$test_count
notmuch dump --format=batch-tag > DUMPFILE
notmuch restore --format=batch-tag < DUMPFILE
notmuch dump --format=batch-tag > OUTPUT.$test_count
test_expect_equal_file EXPECTED.$test_count OUTPUT.$test_count

test_begin_subtest 'format=batch-tag, checking encoded output'
NOTMUCH_DUMP_TAGS --format=batch-tag -- from:cworth |\
	 awk "{ print \"+$enc1 +$enc2 +$enc3 -- \" \$5 }" > EXPECTED.$test_count
NOTMUCH_DUMP_TAGS --format=batch-tag -- from:cworth  > OUTPUT.$test_count
test_expect_equal_file EXPECTED.$test_count OUTPUT.$test_count

test_begin_subtest 'restoring sane tags'
notmuch restore --format=batch-tag < BACKUP
notmuch dump --format=batch-tag > OUTPUT.$test_count
test_expect_equal_file BACKUP OUTPUT.$test_count

test_begin_subtest 'format=batch-tag, restore=auto'
notmuch dump --format=batch-tag > EXPECTED.$test_count
notmuch tag -inbox -unread "*"
notmuch restore --format=auto < EXPECTED.$test_count
notmuch dump --format=batch-tag > OUTPUT.$test_count
test_expect_equal_file EXPECTED.$test_count OUTPUT.$test_count

test_begin_subtest 'format=sup, restore=auto'
notmuch dump --format=sup > EXPECTED.$test_count
notmuch tag -inbox -unread "*"
notmuch restore --format=auto < EXPECTED.$test_count
notmuch dump --format=sup > OUTPUT.$test_count
test_expect_equal_file EXPECTED.$test_count OUTPUT.$test_count

test_begin_subtest 'format=batch-tag, restore=default'
notmuch dump --format=batch-tag > EXPECTED.$test_count
notmuch tag -inbox -unread "*"
notmuch restore < EXPECTED.$test_count
notmuch dump --format=batch-tag > OUTPUT.$test_count
test_expect_equal_file EXPECTED.$test_count OUTPUT.$test_count

test_begin_subtest 'format=sup, restore=default'
notmuch dump --format=sup > EXPECTED.$test_count
notmuch tag -inbox -unread "*"
notmuch restore < EXPECTED.$test_count
notmuch dump --format=sup > OUTPUT.$test_count
test_expect_equal_file EXPECTED.$test_count OUTPUT.$test_count

test_begin_subtest 'restore: checking error messages'
notmuch restore <<EOF 2>OUTPUT
# the next line has a space
 
a
+0
+a +b
# trailing whitespace
+a +b 
+c +d --
# this is a harmless comment, do not yell about it.

# the previous line was blank; also no yelling please
+%zz -- id:whatever
+e +f id:"
+e +f tag:abc
# the next non-comment line should report an an empty tag error for
# batch tagging, but not for restore
+ +e -- id:20091117232137.GA7669@griffis1.net
# valid id, but warning about missing message
+e id:missing_message_id
# exercise parser
+e -- id:some)stuff
+e -- id:some stuff
+e -- id:some"stuff
+e -- id:"a_message_id_with""_a_quote"
+e -- id:"a message id with spaces"
+e --  id:an_id_with_leading_and_trailing_ws \

EOF

cat <<EOF > EXPECTED
Warning: cannot parse query: a (skipping)
Warning: no query string [+0]
Warning: no query string [+a +b]
Warning: missing query string [+a +b ]
Warning: no query string after -- [+c +d --]
Warning: hex decoding of tag %zz failed [+%zz -- id:whatever]
Warning: cannot parse query: id:" (skipping)
Warning: not an id query: tag:abc (skipping)
Warning: cannot apply tags to missing message: missing_message_id
Warning: cannot parse query: id:some)stuff (skipping)
Warning: cannot parse query: id:some stuff (skipping)
Warning: cannot apply tags to missing message: some"stuff
Warning: cannot apply tags to missing message: a_message_id_with"_a_quote
Warning: cannot apply tags to missing message: a message id with spaces
Warning: cannot apply tags to missing message: an_id_with_leading_and_trailing_ws
EOF

test_expect_equal_file EXPECTED OUTPUT

test_begin_subtest 'roundtripping random message-ids and tags'

    ${TEST_DIRECTORY}/random-corpus --config-path=${NOTMUCH_CONFIG} \
			--num-messages=100

     notmuch dump --format=batch-tag| \
	 sort > EXPECTED.$test_count

     notmuch tag +this_tag_is_very_unlikely_to_be_random '*'

     notmuch restore --format=batch-tag < EXPECTED.$test_count

     notmuch dump --format=batch-tag| \
	 sort > OUTPUT.$test_count

test_expect_equal_file EXPECTED.$test_count OUTPUT.$test_count

test_done

# Note the database is "poisoned" for sup format at this point.<|MERGE_RESOLUTION|>--- conflicted
+++ resolved
@@ -4,14 +4,8 @@
 
 NOTMUCH_NEW > /dev/null
 test_begin_subtest "dump header"
-<<<<<<< HEAD
-test_subtest_known_broken
-cat <<EOF > EXPECTED
-#notmuch-dump batch-tag:2 config,properties,tags
-=======
 cat <<EOF > EXPECTED
 #notmuch-dump batch-tag:3 config,properties,tags
->>>>>>> e64fdf88
 EOF
 notmuch dump > OUTPUT
 test_expect_equal_file EXPECTED OUTPUT
