--- conflicted
+++ resolved
@@ -1,10 +1,3 @@
-<<<<<<< HEAD
-notmuch (0.24.2-2~bpo9+1) stretch-backports; urgency=medium
-
-  * Rebuild for stretch-backports.
-
- -- David Bremner <bremner@debian.org>  Fri, 14 Jul 2017 07:27:04 -0300
-=======
 notmuch (0.25-6) unstable; urgency=medium
 
   * Bug fix: "deletes shipped file on reinstall:
@@ -78,7 +71,12 @@
     values: --option foo", thanks to Paul Wise (Closes: #825886).
 
  -- David Bremner <bremner@debian.org>  Sun, 16 Jul 2017 08:48:59 -0300
->>>>>>> 6354745d
+
+notmuch (0.24.2-2~bpo9+1) stretch-backports; urgency=medium
+
+  * Rebuild for stretch-backports.
+
+ -- David Bremner <bremner@debian.org>  Fri, 14 Jul 2017 07:27:04 -0300
 
 notmuch (0.24.2-2) unstable; urgency=medium
 
