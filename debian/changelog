<<<<<<< HEAD
notmuch (0.25-6~bpo9+1) stretch-backports; urgency=medium

  * Rebuild for stretch-backports.
  * drop dependency on libgmime-3.0, not yet in backports

 -- David Bremner <bremner@debian.org>  Sun, 27 Aug 2017 16:00:45 -0300
=======
notmuch (0.26-1) unstable; urgency=medium

  [ Daniel Kahn Gillmor ]
  * build against python3-sphinx instead of python-sphinx
  * d/changelog: strip trailing whitespace
  * move to debhelper 10
  * Standards-Version: bump to 4.1.3 (drop priority: extra
    from transitional packages)

  [ David Bremner ]
  * New upstream release (see /usr/share/doc/notmuch/NEWS.gz)
    - new command 'notmuch reindex'
    - optional indexing of encrypted emails.
    - indexing of files with duplicate message-id
  * update symbols

 -- David Bremner <bremner@debian.org>  Tue, 09 Jan 2018 07:13:21 -0400

notmuch (0.26~rc2-1) experimental; urgency=medium

  * Third upstream release candidate

 -- David Bremner <bremner@debian.org>  Tue, 09 Jan 2018 07:13:11 -0400

notmuch (0.26~rc1-1) experimental; urgency=medium

  * Second upstream release candidate

 -- David Bremner <bremner@debian.org>  Mon, 01 Jan 2018 21:17:39 -0400

notmuch (0.26~rc0-1) experimental; urgency=medium

  * Upstream release candidate

 -- David Bremner <bremner@debian.org>  Thu, 28 Dec 2017 10:21:08 -0400

notmuch (0.25.3-1) unstable; urgency=medium

  * Upstream bugfix release. Fix for OpenPGP UID validity reporting,
    and build failure with GMime 3.0.3+.
  * Bug fix: "notmuch FTBFS on Alpha due to broken gdb", thanks to
    Michael Cree (Closes: #881028).

 -- David Bremner <bremner@debian.org>  Fri, 08 Dec 2017 21:08:00 -0400

notmuch (0.25.2-1) unstable; urgency=medium

  * New upstream bugfix release: fix for segfault when compiled
    against gmime-2.6

 -- David Bremner <bremner@debian.org>  Sun, 05 Nov 2017 20:05:49 -0400

notmuch (0.25.1-1) unstable; urgency=medium

  * new upstream bugfix release: mitigation for emacs bug 28350
  * remove obsolete lintian override
  * reformat debian/NEWS

 -- David Bremner <bremner@debian.org>  Mon, 11 Sep 2017 22:20:48 -0300
>>>>>>> 3c4e64d9

notmuch (0.25-6) unstable; urgency=medium

  * Bug fix: "deletes shipped file on reinstall:
    /etc/emacs/site-start.d/50notmuch.el", thanks to Andreas Beckmann
    (Closes: #872197).

 -- David Bremner <bremner@debian.org>  Tue, 15 Aug 2017 07:52:21 -0300

notmuch (0.25-5) unstable; urgency=medium

  * Bug fix: "dependency on elpa-emacs doesn't seem right", thanks
    to Jiri Palecek (Closes: #871642).

 -- David Bremner <bremner@debian.org>  Thu, 10 Aug 2017 06:42:50 -0400

notmuch (0.25-4) unstable; urgency=medium

  * Recommend elpa-emacs instead emacs-notmuch

 -- David Bremner <bremner@debian.org>  Fri, 04 Aug 2017 18:11:35 -0400

notmuch (0.25-3) unstable; urgency=medium

  * Remove old startup file /etc/emacs/site-start.d/50notmuch.el

 -- David Bremner <bremner@debian.org>  Thu, 03 Aug 2017 09:26:00 -0400

notmuch (0.25-2) unstable; urgency=medium

  * Drop build-dep on libgmime-2.4-dev, long unsupported upstream
  * Bug fix: "please transition to gmime 3.0", thanks to Daniel Kahn
    Gillmor (Closes: #867353).

 -- David Bremner <bremner@debian.org>  Wed, 26 Jul 2017 10:59:14 -0400

notmuch (0.25-1) unstable; urgency=medium

  * New upstream release
    - regexp search for mid, paths, tags
    - drop inline images when indexing html

 -- David Bremner <bremner@debian.org>  Tue, 25 Jul 2017 08:28:20 -0300

notmuch (0.25~rc1-2) unstable; urgency=low

  * upload to unstable

 -- David Bremner <bremner@debian.org>  Tue, 18 Jul 2017 19:47:45 -0300

notmuch (0.25~rc1-1) experimental; urgency=medium

  * Bump standards version to 4.0.0 (no changes needed)
  * New upstream release candidate

 -- David Bremner <bremner@debian.org>  Tue, 18 Jul 2017 07:04:14 -0300

notmuch (0.25~rc0-2) experimental; urgency=medium

  * Fix compilation on 32 bit architectures (time_t vs. gint64)

 -- David Bremner <bremner@debian.org>  Mon, 17 Jul 2017 08:49:32 -0300

notmuch (0.25~rc0-1) experimental; urgency=medium

  * New upstream release candidate
  * Drop notmuch-dbg, use notmuch-dbgsym if debug symbols are needed.
  * [lib] Bump SONAME to libnotmuch.so.5
  * Bug fix: "doesn't check gpg/pgp signatures by default", thanks
    to Vagrant Cascadian (Closes: #755544).
  * Bug fix: "allow separation of command-line options and their
    values: --option foo", thanks to Paul Wise (Closes: #825886).

 -- David Bremner <bremner@debian.org>  Sun, 16 Jul 2017 08:48:59 -0300

notmuch (0.24.2-2~bpo9+1) stretch-backports; urgency=medium

  * Rebuild for stretch-backports.

 -- David Bremner <bremner@debian.org>  Fri, 14 Jul 2017 07:27:04 -0300

notmuch (0.24.2-2) unstable; urgency=medium

  * rebuild for unstable

 -- David Bremner <bremner@debian.org>  Sun, 02 Jul 2017 12:48:46 -0300

notmuch (0.24.2-1) experimental; urgency=medium

  * Fix dump output to not include tags when not asked for
  * Fix file name stashing in emacs tree view.

 -- David Bremner <bremner@debian.org>  Thu, 01 Jun 2017 07:24:55 -0300

notmuch (0.24.1-1) experimental; urgency=medium

  * Restore Xapian wildcard queries to from: and subject:
  * Handle empty queries for from: and subject:
  * Memory leaks in notmuch show fixed
  * Fix bug notmuch dump header generation

 -- David Bremner <bremner@debian.org>  Sat, 01 Apr 2017 09:17:47 -0300

notmuch (0.24-1) experimental; urgency=medium

  * New upstream release
    - regexp search for from: and subject:
    - Emacs interface improvements:
      - draft handling
      - don't automatically expand application/*
      - jump (shortcut) menu for tagging.
      - fold long headers when sending
    - library improvements
      - catch some stray DatabaseModifiedErrors
      - make exclude handling non-destructive.

 -- David Bremner <bremner@debian.org>  Sun, 12 Mar 2017 22:14:25 -0300

notmuch (0.24~rc1-1) experimental; urgency=medium

  * New upstream release candidate
  * upstream release notes
  * One library internals fix/optimization for regexp processing.

 -- David Bremner <bremner@debian.org>  Wed, 08 Mar 2017 08:08:34 -0400

notmuch (0.24~rc0-1) experimental; urgency=medium

  * New upstream feature release (candidate).

 -- David Bremner <bremner@debian.org>  Sun, 05 Mar 2017 19:32:08 -0400

notmuch (0.23.7-3) unstable; urgency=medium

  * Cherry pick fixes to dump header from 0.24.1

 -- David Bremner <bremner@debian.org>  Sat, 01 Apr 2017 21:09:36 -0300

notmuch (0.23.7-2) unstable; urgency=medium

  * Cherry pick 06adc276, fix use after free in libnotmuch4

 -- David Bremner <bremner@debian.org>  Sun, 19 Mar 2017 09:38:17 -0300

notmuch (0.23.7-1) unstable; urgency=medium

  * Move test suite $GNUPGHOME to /tmp to avoid problems with long build paths.
  * Fix read-after-free bug in `notmuch new`.

 -- David Bremner <bremner@debian.org>  Tue, 28 Feb 2017 20:39:30 -0400

notmuch (0.23.5-1) unstable; urgency=medium

  * Remove RUNPATH from /usr/bin/notmuch

 -- David Bremner <bremner@debian.org>  Mon, 09 Jan 2017 06:24:39 -0400

notmuch (0.23.4-1) unstable; urgency=medium

  * Improve error handling in notmuch insert
  * Restore autoload cookie for notmuch-search (notmuch-emacs)

 -- David Bremner <bremner@debian.org>  Sat, 24 Dec 2016 17:47:48 +0900

notmuch (0.23.3-3) unstable; urgency=medium

  * Disable gdb using tests on kfreebsd-*, due to apparent gdb breakage

 -- David Bremner <bremner@debian.org>  Mon, 05 Dec 2016 08:25:32 -0400

notmuch (0.23.3-2) unstable; urgency=medium

  * Add missing depends to notmuch-emacs. Thanks to micah for the
    report.

 -- David Bremner <bremner@debian.org>  Thu, 01 Dec 2016 08:06:59 -0400

notmuch (0.23.3-1) unstable; urgency=medium

  * Re-enable test suite
  * Fix test suite compatibility with gnupg 2.1.16. Fixes: "FTBFS:
    Tests failures", thanks to Lucas Nussbaum (Closes: #844915).
  * Bug fix: "race condition in `notmuch new`?", thanks to Paul Wise
    (Closes: #843127).

 -- David Bremner <bremner@debian.org>  Sat, 26 Nov 2016 08:37:39 -0400

notmuch (0.23.2-1) unstable; urgency=medium

  * New upstream bugfix release
  * Convert notmuch-emacs to dh-elpa, new binary package elpa-notmuch
  * Bug fix: "maintainer script(s) do not start on #!", thanks to
    treinen@debian.org; (Closes: #843287).

 -- David Bremner <bremner@debian.org>  Thu, 10 Nov 2016 22:36:04 -0400

notmuch (0.23.1-1) unstable; urgency=medium

  * New upstream bugfix release
  * Fix test suite for Emacs 25.1
  * Fix some Emacs customization regressions introduced in 0.23
  * Bug fix: "testsuite fails with TERM=unknown", thanks to Gianfranco
    Costamagna (Closes: #841319).

 -- David Bremner <bremner@debian.org>  Sun, 23 Oct 2016 22:06:12 -0300

notmuch (0.23-2) unstable; urgency=medium

  * upload to unstable

 -- David Bremner <bremner@debian.org>  Wed, 05 Oct 2016 21:27:00 -0300

notmuch (0.23-1) experimental; urgency=medium

  * New upstream release
  * Bump minor version of libnotmuch4 because of new symbols.
  * Several new features, see /usr/share/doc/notmuch/NEWS.gz

 -- David Bremner <bremner@debian.org>  Mon, 03 Oct 2016 22:46:26 -0300

notmuch (0.23~rc1-1) experimental; urgency=medium

  * New upstream release candidate
  * Make configure more robust on "unknown" platforms. Fixes FTBFS on
    kfreebsd.

 -- David Bremner <bremner@debian.org>  Fri, 30 Sep 2016 07:19:26 -0300

notmuch (0.23~rc0-1) experimental; urgency=medium

  * New upstream release candidate
  * Bug fix: "Calls to notmuch_directory_get_mtime() don't return
    the recently set mtime", thanks to Lars Luthman (Closes: #826881).
  * Bug fix: "Please document compact command", thanks to Olivier
    Berger (Closes: #825884).

 -- David Bremner <bremner@debian.org>  Mon, 26 Sep 2016 07:28:06 -0300

notmuch (0.22.2-1) unstable; urgency=medium

  * Fix test suite compatibility with GnuPG 2.1.15.  Bug fix: "FTBFS:
    Tests failures", thanks to Lucas Nussbaum (Closes: #837013).

 -- David Bremner <bremner@debian.org>  Thu, 08 Sep 2016 19:09:53 -0300

notmuch (0.22.1-3) unstable; urgency=medium

  * Gag gdb even more. Bug fix: "FTBFS in testing", thanks to Santiago
    Vila (Closes: #834271).

 -- David Bremner <bremner@debian.org>  Sun, 14 Aug 2016 13:31:13 +0900

notmuch (0.22.1-2) unstable; urgency=medium

  * Add explicit build-depends on gnupg, for the test suite.

 -- David Bremner <bremner@debian.org>  Tue, 19 Jul 2016 08:50:13 -0300

notmuch (0.22.1-1) unstable; urgency=medium

  * Correct the definition of `LIBNOTMUCH_CHECK_VERSION`.
  * Document the (lack of) operations permitted on a closed database
    (Closes: #826843).
  * Fix race condition in dump / restore tests.
  * [notmuch-emacs] Tell `message-mode` mode that outgoing messages are mail
  * [notmuch-emacs] Respect charset of MIME parts when reading them

 -- David Bremner <bremner@debian.org>  Tue, 19 Jul 2016 06:42:09 -0300

notmuch (0.22.1~rc0-1) experimental; urgency=medium

  * release candidate for bugfix release

 -- David Bremner <bremner@debian.org>  Thu, 30 Jun 2016 21:28:13 +0200

notmuch (0.22-1) unstable; urgency=medium

  * New upstream release.  See /usr/share/doc/notmuch/NEWS for new
    features and bug fixes.

 -- David Bremner <bremner@debian.org>  Tue, 26 Apr 2016 21:31:44 -0300

notmuch (0.22~rc1-1) experimental; urgency=medium

  * Upstream release candidate

 -- David Bremner <bremner@debian.org>  Sun, 24 Apr 2016 18:03:15 -0300

notmuch (0.22~rc0-1) experimental; urgency=medium

  * Upstream release candidate

 -- David Bremner <bremner@debian.org>  Sat, 16 Apr 2016 08:45:32 -0300

notmuch (0.21-3) unstable; urgency=medium

  * Add mips and mips64el to gdb build-dep blacklist

 -- David Bremner <bremner@debian.org>  Sat, 14 Nov 2015 19:07:06 -0400

notmuch (0.21-2) unstable; urgency=medium

  * Build-conflict with gdb on ppc64el and mipsel. Workaround gdb breakage on those
    architectures (Closes: #804792).

 -- David Bremner <bremner@debian.org>  Thu, 12 Nov 2015 08:54:23 -0400

notmuch (0.21-1) unstable; urgency=medium

  * New upstream release. Highlights include
    - revision tracking for metadata
    - new features and bug fixes for emacs interface
    See /usr/share/doc/notmuch/NEWS for more details.

 -- David Bremner <bremner@debian.org>  Thu, 29 Oct 2015 20:04:42 -0300

notmuch (0.21~rc3-3) experimental; urgency=medium

  * Build-conflict with gdb-minimal. gdb python scripts are needed for
    the test suite

 -- David Bremner <bremner@debian.org>  Sun, 25 Oct 2015 22:08:56 -0300

notmuch (0.21~rc3-2) experimental; urgency=medium

  * Bug fix: "reply-to encrypted messages in tree view fails to quote
    and defaults to unencrypted message", thanks to Vagrant Cascadian
    (Closes: #795243).
  * Bug fix: "install/notmuch-emacs may interact with console, fail
    emacs24 upgrade", thanks to Hilko Bengen (Closes: #802952).

 -- David Bremner <bremner@debian.org>  Sun, 25 Oct 2015 13:42:57 -0300

notmuch (0.21~rc3-1) experimental; urgency=medium

  * New upstream release candidate

 -- David Bremner <bremner@debian.org>  Thu, 22 Oct 2015 09:19:02 -0300

notmuch (0.21~rc2-1) experimental; urgency=medium

  * New upstream release candidate

 -- David Bremner <bremner@debian.org>  Mon, 19 Oct 2015 07:25:10 -0300

notmuch (0.21~rc1-1) experimental; urgency=medium

  * New upstream release candidate

 -- David Bremner <bremner@debian.org>  Thu, 15 Oct 2015 08:08:17 -0300

notmuch (0.20.2-2) unstable; urgency=medium

  * Fix linking in emacsen-install script. The previous version can
    break an emacs upgrade.

 -- David Bremner <bremner@debian.org>  Sat, 26 Sep 2015 09:26:41 -0300

notmuch (0.20.2-1) unstable; urgency=medium

  * Bug fix: "notmuch-tree does not mark messages as read", thanks to
    Raúl Benencia (Closes: #789693).

 -- David Bremner <bremner@debian.org>  Sat, 27 Jun 2015 15:03:33 +0200

notmuch (0.20.1-1) unstable; urgency=medium

  * Bug fix: "FTBFS on arm64", thanks to Edmund Grimley Evans (Closes:
    #787341).

 -- David Bremner <bremner@debian.org>  Mon, 01 Jun 2015 21:58:54 +0200

notmuch (0.20-1) unstable; urgency=medium

  * New upstream release
    - new mimetype search prefix
    - improvements to emacs, vim, and mutt front-ends
    - undeprecate single message mboxes.
    - reduced noise on stderr from the library
    - improved API for notmuch_query_search_{messages, thread}

 -- David Bremner <bremner@debian.org>  Sun, 31 May 2015 11:21:14 +0200

notmuch (0.20~rc2-1) experimental; urgency=medium

  * New upstream release candidate.
  * Fix breakage of python bindings under python3

 -- David Bremner <bremner@debian.org>  Sat, 23 May 2015 21:05:03 +0200

notmuch (0.20~rc1-1) experimental; urgency=medium

  * New upstream release candidate

 -- David Bremner <bremner@debian.org>  Mon, 04 May 2015 08:08:00 +0200

notmuch (0.19-1) experimental; urgency=medium

  * New upstream release.
    - Improvements to reliability of 'notmuch dump' and the error
    handling for 'notmuch insert'.
    - The new 'notmuch address' command is intended to make searching
    for email addresses more convenient.
    - At the library level the revised handling of missing messages
    fixes at least one bug in threading.
    - Interface improvements to the emacs interface, most notably the
    ability to bindkeyboard shortcuts to saved searches.

 -- David Bremner <bremner@debian.org>  Fri, 14 Nov 2014 19:34:12 +0100

notmuch (0.19~rc2-1) experimental; urgency=medium

  * New upstream release candidate
  * Updated defaults for "notmuch address"
  * Assert compliance with policy 3.9.6

 -- David Bremner <bremner@debian.org>  Sun, 09 Nov 2014 16:46:31 +0100

notmuch (0.19~rc1-1) experimental; urgency=low

  * New upstream release candidate
  * Bump libnotmuch SONAME because of API changes

 -- David Bremner <bremner@debian.org>  Thu, 06 Nov 2014 00:30:39 +0100

notmuch (0.18.2-1) unstable; urgency=medium

  * Rebuild for unstable.
  * Translate T380-atomicity to use gdb/python
  * Emacs 24.4 related bug fixes
  * Simplify T360-symbol-hiding, port to ppc64el

 -- David Bremner <bremner@debian.org>  Sat, 25 Oct 2014 18:19:53 +0200

notmuch (0.18.2~rc1-1) experimental; urgency=medium

  * Test suite bug and portability fix release.

 -- David Bremner <bremner@debian.org>  Sat, 25 Oct 2014 10:48:16 +0200

notmuch (0.18.1-2) unstable; urgency=medium

  * Update build-deps to use emacs24 on buildd (Closes: #756085)
  * Disable gdb atomicity test for arm64 as gdb is currently broken on
    the (unofficial) buildds
  * Re-enable atomicity test on armhf; upstream fix seems to have
    worked.

 -- David Bremner <bremner@debian.org>  Sat, 09 Aug 2014 11:48:10 -0300

notmuch (0.18.1-1) unstable; urgency=medium

  * New upstream bug fix release
    - Re-enable support for single-message mbox files
    - Fix for phrase indexing
    - Make tagging empty query in Emacs harmless

 -- David Bremner <bremner@debian.org>  Wed, 25 Jun 2014 07:20:45 -0300

notmuch (0.18.1~rc0-1) experimental; urgency=medium

  * New upstream bug fix release (candidate)
  * Tighten dependence of python packages on libnotmuch
    (Closes: #749881).
  * Redo emacsen-install script from sample in emacsen-common
    (Closes: #739839).

 -- David Bremner <bremner@debian.org>  Sat, 14 Jun 2014 07:50:28 -0300

notmuch (0.18-3) unstable; urgency=medium

  * Disable atomicity tests on armel.

 -- David Bremner <bremner@debian.org>  Thu, 08 May 2014 14:26:45 +0900

notmuch (0.18-2) unstable; urgency=medium

  * Disable atomicity tests on armhf. These should be re-enabled when
    upstream relases a fix for this (in progress).

 -- David Bremner <bremner@debian.org>  Thu, 08 May 2014 08:28:33 +0900

notmuch (0.18-1) unstable; urgency=medium

  * New upstream release. For detailed release notes see
    see /usr/share/doc/notmuch/NEWS.gz. Some highlights:
    - Changes/enhancements to searching for messages by filesystem
      location ('folder:' and 'path:' prefixes).
    - Saved searches in Emacs have also been enhanced to allow
      distinct search orders for each one.
    - Another enhancement to the Emacs interface is that replies to
      encrypted messages are now encrypted, reducing the risk of
      unintentional information disclosure.
    - The default dump output format has changed to the more robust
      'batch-tag' format.
    - The previously deprecated parsing of single message mboxes has
      been removed.

 -- David Bremner <bremner@debian.org>  Tue, 06 May 2014 16:20:39 +0900

notmuch (0.18~rc1-1) experimental; urgency=low

  * Upstream release candidate
    - include encoding fix for vim client.

 -- David Bremner <bremner@debian.org>  Sun, 04 May 2014 07:29:51 +0900

notmuch (0.18~rc0-1) experimental; urgency=low

  * Upstream release candidate.
  * Bug fix: "insufficient sanitization of arguments to notmuch CLI",
    thanks to Antoine Beaupré (Closes: #737496).
  * Bug fix: "notmuch(1) manpage: typo: int -> in", thanks to Jakub
    Wilk (Closes: #739556).
  * Bug fix: "get a quiet option", thanks to Joerg Jaspert (Closes:
    #666027).
  * Bug fix: "Please remove me from Uploaders", thanks to martin f
    krafft (Closes: #719100).
  * Bug fix: "M-x notmuch-show-reply on an encrypted message should
    insert encryption tags into the mml buffer", thanks to Daniel Kahn
    Gillmor (Closes: #704648).

 -- David Bremner <bremner@debian.org>  Tue, 22 Apr 2014 09:27:29 +0900

notmuch (0.17-5) unstable; urgency=medium

  * Bug fix: "unowned directory after purge: /0755/", thanks to
    Andreas Beckmann (Closes: #740325).

 -- David Bremner <bremner@debian.org>  Mon, 03 Mar 2014 07:29:06 -0400

notmuch (0.17-4) unstable; urgency=medium

  * Bug fix: "Please update ruby binary extension install path",
    thanks to Christian Hofstaedtler (Closes: #739120).

 -- David Bremner <bremner@debian.org>  Tue, 18 Feb 2014 21:37:44 -0400

notmuch (0.17-3) unstable; urgency=medium

  * update notmuch-emacs for debian emacs policy 2.0.6
  * Update emacs test suite for Hurd compatibility

 -- David Bremner <bremner@debian.org>  Sun, 12 Jan 2014 17:07:16 -0400

notmuch (0.17-2) unstable; urgency=medium

  * Bug fix: "package should warn in a NEWS.Debian file about possible
    pre-upgrade action", thanks to Jonas Smedegaard (Closes: #733853).

 -- David Bremner <bremner@debian.org>  Wed, 01 Jan 2014 07:44:25 -0400

notmuch (0.17-1) unstable; urgency=low

  * New upstream feature release. See /usr/share/doc/notmuch/NEWS.gz
    for details.  Highlights include:
    - notmuch compact command (Closes: #720543).
    - emacs "tree" view
  * Remove madduck from uploaders (Closes: #719100).

 -- David Bremner <bremner@debian.org>  Mon, 30 Dec 2013 20:28:20 -0400

notmuch (0.17~rc4-1) experimental; urgency=low

  * New upstream release candidate

 -- David Bremner <bremner@debian.org>  Sat, 28 Dec 2013 18:30:06 -0400

notmuch (0.17~rc3-1) experimental; urgency=low

  * New upstream release candidate

 -- David Bremner <bremner@debian.org>  Sat, 07 Dec 2013 17:05:11 +0800

notmuch (0.17~rc2-1) experimental; urgency=low

  * New upstream release candidate
  * Remove gdb as build-dep on s390x. This implicitly disables failing
    atomicity test.  For more information, see #728705

 -- David Bremner <bremner@debian.org>  Sun, 24 Nov 2013 19:34:28 -0400

notmuch (0.17~rc1-1) experimental; urgency=low

  * New upstream release candidate

 -- David Bremner <bremner@debian.org>  Wed, 20 Nov 2013 19:27:48 -0400

notmuch (0.16-1) unstable; urgency=low

  * New upstream feature release
    - 'notmuch insert' command replaces notmuch-deliver (Closes: #692889).
    - New ruby based vim interface (Closes: 616692, 636707).
  * Provide a notmuch-dbg package, thanks to Daniel Kahn Gillmor
    (Closes: #717339).
  * Include alot to the list of recommended interfaces, thanks to
    Simon Chopin (Closes: #709832).

 -- David Bremner <bremner@debian.org>  Sat, 03 Aug 2013 08:28:39 -0300

notmuch (0.15.2-2) unstable; urgency=low

  * Bug fix: tighten dependence of notmuch-mutt on notmuch,
    thanks to Philippe Gimmel and Jameson Rollins (Closes: #703608).
  * Bump Standards-Version to 3.9.4; no changes.

 -- David Bremner <bremner@debian.org>  Sat, 25 May 2013 18:37:23 -0300

notmuch (0.15.2-1) experimental; urgency=low

  * Upstream bug fix release.
    - Improve support for parallel building
    - Update Emacs tests for portability, fix FTBFS on hurd-i386

 -- David Bremner <bremner@debian.org>  Fri, 22 Mar 2013 20:42:42 -0400

notmuch (0.15.1-1) experimental; urgency=low

  * Upstream bug fix release: set default TERM for running tests.
  * Re-enable build time self-tests.

 -- David Bremner <bremner@debian.org>  Thu, 24 Jan 2013 07:19:45 -0400

notmuch (0.15-2) experimental; urgency=low

  * Disable tests until a proper fix for running tests without a
    proper TERM value is developed (again).

 -- David Bremner <bremner@debian.org>  Sun, 20 Jan 2013 18:36:16 -0400

notmuch (0.15-1) experimental; urgency=low

  * New upstream release.
    - Date range search support
    - Empty tag names and tags beginning with "-" are deprecated
    - Support for single message mboxes is deprecated
    - Fixed `notmuch new` to skip ignored broken symlinks
    - New dump/restore format and tagging interface
    - Emacs Interface
      - Removal of the deprecated `notmuch-folders` variable
      - Visibility of MIME parts can be toggled
      - Emacs now buttonizes mid: links
      - Improved text/calendar content handling
      - Disabled coding conversions when reading
      - Fixed errors with HTML email containing images in Emacs 24
      - Fixed handling of tags with unusual characters in them
      - Fixed buttonization of id: links without quote characters
      - Automatic tag changes are now unified and customizable
      - Support for stashing the thread id in show view
      - New add-on tool: notmuch-pick

 -- David Bremner <bremner@debian.org>  Fri, 18 Jan 2013 21:23:36 -0400

notmuch (0.15~rc1-1) experimental; urgency=low

  * New upstream release candidate.
  * Change priority to optional (Closes: #687217).
  * Remove Dm-Upload-Allowed field, as this is no longer used by
    Debian.
  * Add python3 bindings, thanks to Jakub Wilk (Closes: #683515).
  * Bug fix: ".ical attachment problem", (Closes: #688747).

 -- David Bremner <bremner@debian.org>  Wed, 16 Jan 2013 08:28:27 -0400

notmuch (0.14-1) experimental; urgency=low

  [ Stefano Zacchiroli ]
  * notmuch-mutt: fix tag action invocation (Closes: #678012)
  * Use notmuch-search-terms manpage in notmuch-mutt (Closes: #675073).

  [ David Bremner ]
  * Do a better job of cleaning up after configuration and testing
    (Closes: #683505)
  * Alternately depend on emacs24 instead of emacs23 (Closes: #677900).
  * New upstream version
    - incompatible changes to dump/restore syntax
    - bug fixes for maildir synchronization

 -- David Bremner <bremner@debian.org>  Tue, 21 Aug 2012 10:39:33 +0200

notmuch (0.13.2-1) unstable; urgency=low

  * Upstream bugfix release. No changes to binary packages.

 -- David Bremner <bremner@debian.org>  Sat, 02 Jun 2012 18:16:01 -0300

notmuch (0.13.1-1) unstable; urgency=low

  * Upstream bugfix release.
    - fix for encoding problems with reply in emacs
    - notmuch_database_(get_directory|find_message_by_filename) now
      work for read-only databases.

 -- David Bremner <bremner@debian.org>  Fri, 25 May 2012 21:19:06 -0300

notmuch (0.13-1) unstable; urgency=low

  * New upstream release. See /usr/share/doc/notmuch/NEWS.gz for changes.

  [ Stefano Zacchiroli ]
  * Recommend all notmuch UI (including notmuch-mutt) as alternatives,
    to avoid unneeded vim/emacs installation. Thanks Matteo F. Vescovi
    for the patch. (Closes: #673011)

 -- David Bremner <bremner@debian.org>  Tue, 15 May 2012 18:19:32 -0300

notmuch (0.13~rc1-2) experimental; urgency=low

  * New upstream pre-release
  * new binary package "notmuch-mutt" for Mutt integration
  * Bump libnotmuch SONAME because of API changes

 -- David Bremner <bremner@debian.org>  Sat, 05 May 2012 10:26:47 -0300

notmuch (0.12-1) unstable; urgency=low

  * New upstream release
    - Python 3.2 support
    - GMime 2.6 support
    - Many updates to emacs interface (see /usr/share/doc/notmuch/NEWS)
    - Optionally ignore some files/directories within mail hierarchy

 -- David Bremner <bremner@debian.org>  Tue, 20 Mar 2012 18:45:22 -0300

notmuch (0.12~rc2-1) experimental; urgency=low

  * Upstream pre-release
  * New bug fixes since ~rc1
    - fix for uninitialized variable
    - fix for python bindings type signatures

 -- David Bremner <bremner@debian.org>  Sun, 18 Mar 2012 08:10:35 -0300

notmuch (0.12~rc1-1) experimental; urgency=low

  * Upstream pre-release.
  * Bump standards version to 3.9.3; no changes.

 -- David Bremner <bremner@debian.org>  Thu, 01 Mar 2012 07:51:45 -0400

notmuch (0.11.1-1) unstable; urgency=low

  * Upstream bugfix release
    - Fix error handling bug in python bindings
    - Fix vulnerability in emacs reply handling

 -- David Bremner <bremner@debian.org>  Fri, 03 Feb 2012 08:35:41 -0400

notmuch (0.11-1) unstable; urgency=low

  * New upstream release.
    - New 'hook' feature for notmuch-new
    - performance and memory use improvements
    - new add-on tool notmuch-deliver

 -- David Bremner <bremner@debian.org>  Fri, 13 Jan 2012 19:59:23 -0400

notmuch (0.11~rc3-1) experimental; urgency=low

  * New upstream release candidate
    - Fix for uninitialized variable(s) in notmuch-reply

 -- David Bremner <bremner@debian.org>  Mon, 09 Jan 2012 07:07:46 -0400

notmuch (0.11~rc2-1) experimental; urgency=low

  * New upstream release candidate.
    - Includes fix for one python bindings segfault.

 -- David Bremner <bremner@debian.org>  Mon, 02 Jan 2012 06:57:29 -0400

notmuch (0.11~rc1-1) experimental; urgency=low

  * New upstream release candidate.

 -- David Bremner <bremner@debian.org>  Sun, 25 Dec 2011 23:07:08 -0400

notmuch (0.10.2-1) unstable; urgency=low

  * Upstream bug fix release
    - Fix segfault in python bindings due to missing g_type_init call.

 -- David Bremner <bremner@debian.org>  Sun, 04 Dec 2011 22:06:46 -0400

notmuch (0.10.1-1) unstable; urgency=low

  * Upstream bug fix release.
    - Fix segfault on "notmuch --help"

 -- David Bremner <bremner@debian.org>  Fri, 25 Nov 2011 12:11:30 -0500

notmuch (0.10-1) unstable; urgency=low

  * New upstream release
    - search performance improvements
    - emacs UI improvements
    - new dump/restore features
    - new script contrib/nmbug for sharing tags
    - see /usr/share/doc/notmuch/NEWS for details

 -- David Bremner <bremner@debian.org>  Wed, 23 Nov 2011 07:44:01 -0400

notmuch (0.10~rc2-1) experimental; urgency=low

  * New upstream release candidate
    - includes patch to avoid long unix domain socket paths in tests

 -- David Bremner <bremner@debian.org>  Sat, 19 Nov 2011 08:21:39 -0400

notmuch (0.10~rc1-1) experimental; urgency=low

  * New upstream release candidate.

 -- David Bremner <bremner@debian.org>  Tue, 15 Nov 2011 19:46:55 -0400

notmuch (0.9-1) unstable; urgency=low

  * New upstream release.
  * Only doc changes since last release candidate.
  * Upload to unstable.

 -- David Bremner <bremner@debian.org>  Tue, 11 Oct 2011 21:51:29 -0300

notmuch (0.9~rc2-1) experimental; urgency=low

  * Upstream release candidate
  * API changes for n_d_find_message and n_d_find_message_by_filename.
    - New SONAME for libnotmuch
    - bindings changes for ruby and python
  * Less non-text parts reported in replies.
  * emacs: provide button action to fetch unknown gpg keys

 -- David Bremner <bremner@debian.org>  Fri, 07 Oct 2011 18:53:04 -0300

notmuch (0.9~rc1-1) experimental; urgency=low

  * Upstream release candidate
    - Atomicity improvements, thanks to Austin Clements
    - Add missing call to g_type_init, thanks to Aaron Ecay
  * notmuch-emacs: add versioned dependency on notmuch.
    (Closes: #642240).

 -- David Bremner <bremner@debian.org>  Sun, 25 Sep 2011 11:26:01 -0300

notmuch (0.8-1) unstable; urgency=low

  * New upstream version.
    - Improved handling of message/rfc822 parts
    - Improved Build system portability
    - Documentation update for Ruby bindings
    - Unicode, iterator, PEP8 changes for python bindings

 -- David Bremner <bremner@debian.org>  Sat, 10 Sep 2011 08:53:55 -0300

notmuch (0.8~rc1-1) experimental; urgency=low

  * Upstream release candidate.

 -- David Bremner <bremner@debian.org>  Tue, 06 Sep 2011 22:24:24 -0300

notmuch (0.7-1) unstable; urgency=low

  * New upstream release (no changes since 0.7~rc1).
  * Upload to unstable.

 -- David Bremner <bremner@debian.org>  Mon, 01 Aug 2011 21:46:26 +0200

notmuch (0.7~rc1-1) experimental; urgency=low

  * Upstream release candidate.
  * Fix for notmuch.sym and parallel build (Thanks to
    Thomas Jost)
  * Bug fixes from Jason Woofenden for vim interface:
    -  Fix "space (in show mode) mostly adds tag:inbox and tag:unread
       instead of removing them"  (Closes: #633009).
    -  Fix "says press 's'; to toggle signatures, but it's
       really 'i'",  (Closes: #633115).
    -  Fix "fix for from list on search pages", (Closes: #633045).
  * Bug fixes for vim interface from Uwe Kleine-König
    - use full path for sendmail/doc fix
    - fix compose temp file name
  * Python tag encoding fixes from Sebastian Spaeth.

 -- David Bremner <bremner@debian.org>  Fri, 29 Jul 2011 12:16:56 +0200

notmuch (0.6.1-1) unstable; urgency=low

  * Properly install README.Debian in notmuch-vim (Closes: #632992).
    Thanks to Jason Woofenden for the report.
  * Force notmuch to depend on the same version of libnotmuch. Thanks to
    Uwe Kleine-König for the patch.
  * Export typeinfo for Xapian exceptions from libnotmuch. This fixes
    certain mysterious uncaught exception problems.

 -- David Bremner <bremner@debian.org>  Sun, 17 Jul 2011 10:20:42 -0300

notmuch (0.6) unstable; urgency=low

  * New upstream release; see /usr/share/doc/notmuch/NEWS for
    details. Hilights include:
    - Folder-based search (Closes: #597222)
    - PGP/MIME decryption and verification
  * Document strict dependency on emacs23 (Closes: #631994).

 -- David Bremner <bremner@debian.org>  Fri, 01 Jul 2011 11:45:22 -0300

notmuch (0.6~rc1) experimental; urgency=low

  * Git snapshot 3f777b2
  * Upstream release candidate.
  * Fix description of notmuch-vim to mention vim, not emacs
    (Closes: #631974)
  * Install zsh completion as an example instead of into /usr/share/zsh to
    avoid file conflict with zsh.

 -- David Bremner <bremner@debian.org>  Thu, 30 Jun 2011 10:02:05 -0300

notmuch (0.6~254) experimental; urgency=low

  [David Bremner]
  * Git snapshot fba968d
  * Upstream release candidate
  * Build binary package python-notmuch from upstream notmuch.
  * Split off emacs and vim interfaces into their own packages.
    (Closes: #578199)
  * Hide Xapian exception symbols
  * Build-depend on emacs23-nox instead of emacs

  [ Jameson Rollins ]
  * Bump standards version to 3.9.2 (No changes).

 -- David Bremner <bremner@debian.org>  Thu, 23 Jun 2011 07:50:05 -0300

notmuch (0.6~237) experimental; urgency=low

  * Git snapshot 12d6f90
  * Emacs: hide original message in top posted replies, isearch fix,
    message display/hiding fixes/improvements.
  * CLI: received header fixes.
  * python: Improve docs, Remove Messages().__len__, Implement
    Message.__cmp__ and __hash__, Message.tags_to_maildir_flags

 -- David Bremner <bremner@debian.org>  Sat, 18 Jun 2011 11:14:51 -0300

notmuch (0.6~215) experimental; urgency=low

  * Git snapshot 5143e5e
  * GMime: improve password handling, prevent premature closing stdout
  * Emacs: sender address UI tweaks
  * lib/message-file: plug three memleaks.
  * Updated python bindings
  * Sanitize "Subject:" and "Author:" fields in notmuch-search
  * vim: new delete command, update mark as read command

 -- David Bremner <bremner@debian.org>  Sat, 04 Jun 2011 08:37:36 -0300

notmuch (0.6~180) experimental; urgency=low

  * Git snapshot 1a96c40
  * Fix corruption of binary parts
    (see ML id:"874o4a1m74.fsf@yoom.home.cworth.org")

 -- David Bremner <bremner@debian.org>  Tue, 31 May 2011 21:16:35 -0300

notmuch (0.6~171) experimental; urgency=low

  * Git snapshot cb8418784c2
  * PGP/MIME handling in CLI and emacs front end.
  * cli: Rewrite of multipart handling.
  * emacs: Make the queries used in the all-tags section configurable
  * emacs: Choose from address when composing/replying
  * emacs: add notmuch-before- and notmuch-after-tag-hook
  * notmuch reply: Avoid segmentation fault when printing multiple parts
  * notmuch show: New part output handling.
  * emacs: Show cleaner `From:' addresses in the summary line.
  * emacs: Add custom `notmuch-show-elide-same-subject',
    `notmuch-show-always-show-subject'
  * emacs: Render text/x-vcalendar parts.
  * emacs: Add `notmuch-show-multipart/alternative-discouraged'.
  * vim: parse 'from' address, use sendmail directly, implement archive in
    show view, refactor tagging stuff
  * Eager metadata optimizations
  * emacs: Fix notmuch-search-process-filter to handle incomplete lines
  * Fix installation of zsh completion
  * new: Enhance progress reporting
  * Do not defer maildir flag synchronization for new messages
  * vim: Get user email address from notmuch config file.
  * lib: Save and restore term position in message while indexing.
  * notmuch search: Clean up some memory leaks during search loop.
  * New bindings for Go
  * ruby: Add wrapper for message_get_filenames,  maildir sync. interface
    query_get_s{ort,tring}
  * Add support for folder-based searching.
  * compatibility fixes for emacs22

 -- David Bremner <bremner@debian.org>  Sat, 28 May 2011 07:25:49 -0300

notmuch (0.5+nmu3) unstable; urgency=low

  * Non-maintainer upload.
  * Upload to unstable.

 -- David Bremner <bremner@debian.org>  Sun, 01 May 2011 15:09:09 -0300

notmuch (0.5+nmu2) experimental; urgency=low

  * Non-maintainer upload.
  * Second try at timeout for test. Put timeouts at top level.

 -- David Bremner <bremner@debian.org>  Sun, 19 Dec 2010 21:40:08 -0400

notmuch (0.5+nmu1) experimental; urgency=low

  * Non-maintainer upload.
  * Add a timeout to emacs tests to hopefully work around build failures.

 -- David Bremner <bremner@debian.org>  Tue, 14 Dec 2010 22:23:51 -0400

notmuch (0.5) unstable; urgency=low

  * new: maildir-flag synchronization
  * new: New "notmuch show --format=raw" (enables local emacs interface,
    for example, to use remote notmuch via ssh)
  * lib: Support for multiple files for a message
    (notmuch_message_get_filenames)
  * lib: Support for maildir-flag synchronization
    (notmuch_message_tags_to_maildir_flags and
    notmuch_message_maildir_flags_to_tags)
  * emacs: Incompatible change to format of notmuch-fcc-dirs variable (for
    users using the "fancy" configuration)
  * emacs: Cleaner display of subject lines in thread views

 -- Carl Worth <cworth@debian.org>  Thu, 11 Nov 2010 20:49:11 -0800

notmuch (0.4) unstable; urgency=low

  * new: notmuch search --output=(summary|threads|messages|tags|files)
  * new: notmuch show --format=mbox <search-specification>
  * new: notmuch config [get|set] <section>.<item> [value ...]
  * lib: Add notmuch_query_get_query_string and notmuch_query_get_sort
  * emacs: Enable Fcc of all sent messages by default (to "sent" directory)
  * emacs: Ability to all open messages in a thread to a pipe
  * emacs: Optional support for detecting inline patches
  * emacs: Automatically tag messages as "replied" when sending a reply
  * emacs: Allow search-result color specifications to overlay each other
  * emacs: Make hidden author names still available for incremental search.
  * emacs: New binding of Control-TAB (works like TAB in reverse)
  * test: New modularization of test suite.
  * test: New testing of emacs interface.
  * bugfix: Avoid setting Bcc header in "notmuch reply"
  * bugfix: Avoid corruption of database when "notmuch new " is interrupted.
  * bugfix: Fix failure with extremely long message ID headers.
  * bugfix: Fix for messages with "charset=unknown-8bit"
  * bugfix: Fix notmuch_query_search_threads to return NULL on any exception
  * bugfix: Fix "notmuch search" to return non-zero on any exception
  * emacs bugfix: Fix for message with a subject containing, "[1234]"
  * emacs bugfix: Fix to correctly handle message IDs containing ".."
  * emacs bugfix: Fix initialization so "M-x notmuch" works by default.

 -- Carl Worth <cworth@debian.org>  Mon, 01 Nov 2010 16:23:47 -0700

notmuch (0.3.1) unstable; urgency=low

  * Fix an infinite loop in "notmuch reply"
  * Fix a potential SEGV in "notmuch search"
  * emacs: Fix calculations for line wrapping in the "notmuch" view.
  * emacs: Fix Fcc support to prompt to create a directory if necessary

 -- Carl Worth <cworth@debian.org>  Tue, 27 Apr 2010 17:02:07 -0700

notmuch (0.3) unstable; urgency=low

  * User-configurable tags for new messages
  * Threads search results named based on subjects that match search
  * Faster operation of "notmuch tag" (avoid unneeded sorting)
  * Even Better guessing of From: header for "notmuch reply"
  * Indication of author names that match a search
  * emacs: An entirely new initial view for notmuch, (friendly yet powerful)
  * emacs: Full-featured "customize" support for configuring notmuch
  * emacs: Support for doing tab-completion of email addresses
  * emacs: Support for file-based (Fcc) delivery of sent messages
  * emacs: New 'G' key binding to trigger mail refresh (G == "Get new mail")
  * emacs: Implement emacs message display with the JSON output from notmuch
  * emacs: Better handling of HTML/MIME attachments (inline images!)
  * emacs: Customizable support for tidying of text/plain message content
  * emacs: New support for searchable citations (even when hidden)
  * emacs: More flexible handling of header visibility
  * emacs: The Return key now toggles message visibility anywhere
  * emacs: Customizable formatting of search results
  * emacs: Generate nicer names for search buffers when using a saved search.
  * emacs: Add a notmuch User-Agent header when sending mail from notmuch/emacs
  * emacs: New keybinding (M-Ret) to open all collapsed messages in a thread
  * libnotmuch1: Provide a new NOTMUCH_SORT_UNSORTED value for queries

 -- Carl Worth <cworth@debian.org>  Tue, 27 Apr 2010 02:07:29 -0700

notmuch (0.2) unstable; urgency=low

  * Better guessing of From: header.
  * Make "notmuch count" with no arguments count all messages
  * Provide a new special-case search term of "*" to match all messages.
  * Detect thread connections when a parent message is missing.
  * Fix potential data loss in "notmuch new" with SIGINT
  * Fix segfault when a message includes a MIME part that is empty.
  * Fix handling of non-ASCII characters with --format=json
  * Fix headers to be properly decoded in "notmuch reply"
  * emacs: Show the last few lines of citations as well as the first few lines.
  * emacs: The '+' and '-' commands can now add and remove tags by region.
  * emacs: More meaningful buffer names for thread-view buffers.
  * emacs: Customized colors of threads in search view based on tags.

 -- Carl Worth <cworth@debian.org>  Fri, 16 Apr 2010 10:20:23 -0700

notmuch (0.1-1) unstable; urgency=low

  [ martin f. krafft ]
  * Add suggestion to vim-addon-manager.

  [ Carl Worth ]
  * Improve package description (closes: #566282).
  * New upstream version (0.1) (closes: #576647).
  * New versioning to track upstream version scheme.
  * Split packaging into notmuch, libnotmuch1, and libnotmuch-dev.
  * Update to advertise conformance with policy 3.8.4 (no changes).
  * Add a debian/watch file to notice upstream tar files.

 -- Carl Worth <cworth@debian.org>  Tue, 06 Apr 2010 18:27:49 -0700

notmuch (0.0+201001211401) unstable; urgency=low

  * Upload to Debian (closes: #557354).
  * New versioning scheme.
  * Added emacs build dependency.
  * Added Vcs-Browser field to debian/control.
  * Downgrade recommendation for emacs to suggestion.
  * Add vim to suggestions and enhancements.
  * Put debian/* under separate copyright.
  * Make Carl the maintainer.
  * Add myself to uploaders.
  * Install the vim plugin (using vim-addons).

 -- martin f. krafft <madduck@debian.org>  Thu, 21 Jan 2010 14:00:54 +1300

notmuch (0.0-1) unstable; urgency=low

  * New Debian package.

 -- Jameson Graef Rollins <jrollins@finestructure.net>  Fri, 27 Nov 2009 13:39:09 -0500<|MERGE_RESOLUTION|>--- conflicted
+++ resolved
@@ -1,11 +1,3 @@
-<<<<<<< HEAD
-notmuch (0.25-6~bpo9+1) stretch-backports; urgency=medium
-
-  * Rebuild for stretch-backports.
-  * drop dependency on libgmime-3.0, not yet in backports
-
- -- David Bremner <bremner@debian.org>  Sun, 27 Aug 2017 16:00:45 -0300
-=======
 notmuch (0.26-1) unstable; urgency=medium
 
   [ Daniel Kahn Gillmor ]
@@ -65,7 +57,6 @@
   * reformat debian/NEWS
 
  -- David Bremner <bremner@debian.org>  Mon, 11 Sep 2017 22:20:48 -0300
->>>>>>> 3c4e64d9
 
 notmuch (0.25-6) unstable; urgency=medium
 
