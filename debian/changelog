--- conflicted
+++ resolved
@@ -1,10 +1,3 @@
-<<<<<<< HEAD
-notmuch (0.11-1~bpo60+1) squeeze-backports; urgency=low
-
-  * Rebuild for squeeze-backports.
-
- -- David Bremner <bremner@debian.org>  Fri, 27 Jan 2012 18:05:01 -0400
-=======
 notmuch (0.11.1-1) unstable; urgency=low
 
   * Upstream bugfix release
@@ -12,7 +5,12 @@
     - Fix vulnerability in emacs reply handling
 
  -- David Bremner <bremner@debian.org>  Fri, 03 Feb 2012 08:35:41 -0400
->>>>>>> f38bc446
+
+notmuch (0.11-1~bpo60+1) squeeze-backports; urgency=low
+
+  * Rebuild for squeeze-backports.
+
+ -- David Bremner <bremner@debian.org>  Fri, 27 Jan 2012 18:05:01 -0400
 
 notmuch (0.11-1) unstable; urgency=low
 
