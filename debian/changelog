--- conflicted
+++ resolved
@@ -1,4 +1,3 @@
-<<<<<<< HEAD
 notmuch (0.24.1-1) experimental; urgency=medium
 
   * Restore Xapian wildcard queries to from: and subject:
@@ -36,13 +35,12 @@
   * New upstream feature release (candidate).
 
  -- David Bremner <bremner@debian.org>  Sun, 05 Mar 2017 19:32:08 -0400
-=======
+
 notmuch (0.23.7-2) unstable; urgency=medium
 
   * Cherry pick 06adc276, fix use after free in libnotmuch4
 
  -- David Bremner <bremner@debian.org>  Sun, 19 Mar 2017 09:38:17 -0300
->>>>>>> 8ef0d05a
 
 notmuch (0.23.7-1) unstable; urgency=medium
 
