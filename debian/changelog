--- conflicted
+++ resolved
@@ -1,10 +1,3 @@
-<<<<<<< HEAD
-notmuch (0.10.2-1~bpo60+1) squeeze-backports; urgency=low
-
-  * Rebuild for squeeze-backports.
-
- -- David Bremner <bremner@debian.org>  Fri, 16 Dec 2011 16:46:33 -0400
-=======
 notmuch (0.11-1) unstable; urgency=low
 
   * New upstream release.
@@ -33,7 +26,12 @@
   * New upstream release candidate.
 
  -- David Bremner <bremner@debian.org>  Sun, 25 Dec 2011 23:07:08 -0400
->>>>>>> ffce9b7c
+
+notmuch (0.10.2-1~bpo60+1) squeeze-backports; urgency=low
+
+  * Rebuild for squeeze-backports.
+
+ -- David Bremner <bremner@debian.org>  Fri, 16 Dec 2011 16:46:33 -0400
 
 notmuch (0.10.2-1) unstable; urgency=low
 
