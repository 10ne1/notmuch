--- conflicted
+++ resolved
@@ -1,10 +1,3 @@
-<<<<<<< HEAD
-notmuch (0.17-3~bpo70+1) wheezy-backports; urgency=medium
-
-  * Rebuild for wheezy-backports.
-
- -- David Bremner <bremner@debian.org>  Wed, 29 Jan 2014 20:20:56 -0400
-=======
 notmuch (0.18.1-2) unstable; urgency=medium
 
   * Update build-deps to use emacs24 on buildd (Closes: #756085)
@@ -102,7 +95,6 @@
     thanks to Christian Hofstaedtler (Closes: #739120).
 
  -- David Bremner <bremner@debian.org>  Tue, 18 Feb 2014 21:37:44 -0400
->>>>>>> 01c8bf89
 
 notmuch (0.17-3) unstable; urgency=medium
 
@@ -159,6 +151,7 @@
   * Rebuild for wheezy-backports.
 
  -- David Bremner <bremner@debian.org>  Sun, 01 Sep 2013 19:04:32 -0300
+
 notmuch (0.16-1) unstable; urgency=low
 
   * New upstream feature release
