<<<<<<< HEAD
notmuch (0.6~bpo60+1) squeeze-backports; urgency=low

  * Rebuild for squeeze-backports.

 -- David Bremner <bremner@debian.org>  Sun, 10 Jul 2011 12:47:10 -0300
=======
notmuch (0.10.2-1) unstable; urgency=low

  * Upstream bug fix release
    - Fix segfault in python bindings due to missing g_type_init call.

 -- David Bremner <bremner@debian.org>  Sun, 04 Dec 2011 22:06:46 -0400

notmuch (0.10.1-1) unstable; urgency=low

  * Upstream bug fix release.
    - Fix segfault on "notmuch --help"

 -- David Bremner <bremner@debian.org>  Fri, 25 Nov 2011 12:11:30 -0500

notmuch (0.10-1) unstable; urgency=low

  * New upstream release
    - search performance improvements
    - emacs UI improvements
    - new dump/restore features
    - new script contrib/nmbug for sharing tags
    - see /usr/share/doc/notmuch/NEWS for details

 -- David Bremner <bremner@debian.org>  Wed, 23 Nov 2011 07:44:01 -0400

notmuch (0.10~rc2-1) experimental; urgency=low

  * New upstream release candidate
    - includes patch to avoid long unix domain socket paths in tests

 -- David Bremner <bremner@debian.org>  Sat, 19 Nov 2011 08:21:39 -0400

notmuch (0.10~rc1-1) experimental; urgency=low

  * New upstream release candidate.

 -- David Bremner <bremner@debian.org>  Tue, 15 Nov 2011 19:46:55 -0400

notmuch (0.9-1) unstable; urgency=low

  * New upstream release.
  * Only doc changes since last release candidate.
  * Upload to unstable.

 -- David Bremner <bremner@debian.org>  Tue, 11 Oct 2011 21:51:29 -0300

notmuch (0.9~rc2-1) experimental; urgency=low

  * Upstream release candidate
  * API changes for n_d_find_message and n_d_find_message_by_filename.
    - New SONAME for libnotmuch
    - bindings changes for ruby and python
  * Less non-text parts reported in replies.
  * emacs: provide button action to fetch unknown gpg keys 

 -- David Bremner <bremner@debian.org>  Fri, 07 Oct 2011 18:53:04 -0300

notmuch (0.9~rc1-1) experimental; urgency=low

  * Upstream release candidate
    - Atomicity improvements, thanks to Austin Clements
    - Add missing call to g_type_init, thanks to Aaron Ecay
  * notmuch-emacs: add versioned dependency on notmuch.  
    (Closes: #642240).

 -- David Bremner <bremner@debian.org>  Sun, 25 Sep 2011 11:26:01 -0300

notmuch (0.8-1) unstable; urgency=low

  * New upstream version.
    - Improved handling of message/rfc822 parts
    - Improved Build system portability 
    - Documentation update for Ruby bindings
    - Unicode, iterator, PEP8 changes for python bindings

 -- David Bremner <bremner@debian.org>  Sat, 10 Sep 2011 08:53:55 -0300

notmuch (0.8~rc1-1) experimental; urgency=low

  * Upstream release candidate.

 -- David Bremner <bremner@debian.org>  Tue, 06 Sep 2011 22:24:24 -0300

notmuch (0.7-1) unstable; urgency=low

  * New upstream release (no changes since 0.7~rc1).
  * Upload to unstable.

 -- David Bremner <bremner@debian.org>  Mon, 01 Aug 2011 21:46:26 +0200

notmuch (0.7~rc1-1) experimental; urgency=low

  * Upstream release candidate.
  * Fix for notmuch.sym and parallel build (Thanks to
    Thomas Jost)
  * Bug fixes from Jason Woofenden for vim interface:
    -  Fix "space (in show mode) mostly adds tag:inbox and tag:unread
       instead of removing them"  (Closes: #633009).
    -  Fix "says press 's'; to toggle signatures, but it's
       really 'i'",  (Closes: #633115).
    -  Fix "fix for from list on search pages", (Closes: #633045).
  * Bug fixes for vim interface from Uwe Kleine-König
    - use full path for sendmail/doc fix
    - fix compose temp file name
  * Python tag encoding fixes from Sebastian Spaeth.

 -- David Bremner <bremner@debian.org>  Fri, 29 Jul 2011 12:16:56 +0200

notmuch (0.6.1-1) unstable; urgency=low

  * Properly install README.Debian in notmuch-vim (Closes: #632992).
    Thanks to Jason Woofenden for the report.
  * Force notmuch to depend on the same version of libnotmuch. Thanks to
    Uwe Kleine-König for the patch.
  * Export typeinfo for Xapian exceptions from libnotmuch. This fixes
    certain mysterious uncaught exception problems.

 -- David Bremner <bremner@debian.org>  Sun, 17 Jul 2011 10:20:42 -0300
>>>>>>> 07bb8b9e

notmuch (0.6) unstable; urgency=low

  * New upstream release; see /usr/share/doc/notmuch/NEWS for
    details. Hilights include:
    - Folder-based search (Closes: #597222)
    - PGP/MIME decryption and verification
  * Document strict dependency on emacs23 (Closes: #631994).

 -- David Bremner <bremner@debian.org>  Fri, 01 Jul 2011 11:45:22 -0300

notmuch (0.6~rc1) experimental; urgency=low

  * Git snapshot 3f777b2
  * Upstream release candidate.
  * Fix description of notmuch-vim to mention vim, not emacs
    (Closes: #631974)
  * Install zsh completion as an example instead of into /usr/share/zsh to
    avoid file conflict with zsh.

 -- David Bremner <bremner@debian.org>  Thu, 30 Jun 2011 10:02:05 -0300

notmuch (0.6~254) experimental; urgency=low

  [David Bremner]
  * Git snapshot fba968d
  * Upstream release candidate
  * Build binary package python-notmuch from upstream notmuch.
  * Split off emacs and vim interfaces into their own packages.
    (Closes: #578199)
  * Hide Xapian exception symbols
  * Build-depend on emacs23-nox instead of emacs

  [ Jameson Rollins ]
  * Bump standards version to 3.9.2 (No changes).
  
 -- David Bremner <bremner@debian.org>  Thu, 23 Jun 2011 07:50:05 -0300

notmuch (0.6~237) experimental; urgency=low

  * Git snapshot 12d6f90
  * Emacs: hide original message in top posted replies, isearch fix,
    message display/hiding fixes/improvements.
  * CLI: received header fixes.
  * python: Improve docs, Remove Messages().__len__, Implement
    Message.__cmp__ and __hash__, Message.tags_to_maildir_flags

 -- David Bremner <bremner@debian.org>  Sat, 18 Jun 2011 11:14:51 -0300

notmuch (0.6~215) experimental; urgency=low

  * Git snapshot 5143e5e
  * GMime: improve password handling, prevent premature closing stdout
  * Emacs: sender address UI tweaks
  * lib/message-file: plug three memleaks.
  * Updated python bindings
  * Sanitize "Subject:" and "Author:" fields in notmuch-search
  * vim: new delete command, update mark as read command

 -- David Bremner <bremner@debian.org>  Sat, 04 Jun 2011 08:37:36 -0300

notmuch (0.6~180) experimental; urgency=low

  * Git snapshot 1a96c40
  * Fix corruption of binary parts
    (see ML id:"874o4a1m74.fsf@yoom.home.cworth.org")

 -- David Bremner <bremner@debian.org>  Tue, 31 May 2011 21:16:35 -0300

notmuch (0.6~171) experimental; urgency=low

  * Git snapshot cb8418784c2
  * PGP/MIME handling in CLI and emacs front end.
  * cli: Rewrite of multipart handling.
  * emacs: Make the queries used in the all-tags section configurable
  * emacs: Choose from address when composing/replying
  * emacs: add notmuch-before- and notmuch-after-tag-hook
  * notmuch reply: Avoid segmentation fault when printing multiple parts
  * notmuch show: New part output handling.
  * emacs: Show cleaner `From:' addresses in the summary line.
  * emacs: Add custom `notmuch-show-elide-same-subject', 
    `notmuch-show-always-show-subject' 
  * emacs: Render text/x-vcalendar parts.
  * emacs: Add `notmuch-show-multipart/alternative-discouraged'.
  * vim: parse 'from' address, use sendmail directly, implement archive in
    show view, refactor tagging stuff
  * Eager metadata optimizations
  * emacs: Fix notmuch-search-process-filter to handle incomplete lines
  * Fix installation of zsh completion
  * new: Enhance progress reporting
  * Do not defer maildir flag synchronization for new messages
  * vim: Get user email address from notmuch config file.
  * lib: Save and restore term position in message while indexing.
  * notmuch search: Clean up some memory leaks during search loop.
  * New bindings for Go
  * ruby: Add wrapper for message_get_filenames,  maildir sync. interface
    query_get_s{ort,tring}
  * Add support for folder-based searching.
  * compatibility fixes for emacs22

 -- David Bremner <bremner@debian.org>  Sat, 28 May 2011 07:25:49 -0300

notmuch (0.5+nmu3) unstable; urgency=low

  * Non-maintainer upload.
  * Upload to unstable.

 -- David Bremner <bremner@debian.org>  Sun, 01 May 2011 15:09:09 -0300

notmuch (0.5+nmu2) experimental; urgency=low

  * Non-maintainer upload.
  * Second try at timeout for test. Put timeouts at top level.

 -- David Bremner <bremner@debian.org>  Sun, 19 Dec 2010 21:40:08 -0400

notmuch (0.5+nmu1) experimental; urgency=low

  * Non-maintainer upload.
  * Add a timeout to emacs tests to hopefully work around build failures.

 -- David Bremner <bremner@debian.org>  Tue, 14 Dec 2010 22:23:51 -0400

notmuch (0.5) unstable; urgency=low

  * new: maildir-flag synchronization
  * new: New "notmuch show --format=raw" (enables local emacs interface,
    for example, to use remote notmuch via ssh)
  * lib: Support for multiple files for a message
    (notmuch_message_get_filenames)
  * lib: Support for maildir-flag synchronization
    (notmuch_message_tags_to_maildir_flags and
    notmuch_message_maildir_flags_to_tags)
  * emacs: Incompatible change to format of notmuch-fcc-dirs variable (for
    users using the "fancy" configuration)
  * emacs: Cleaner display of subject lines in thread views

 -- Carl Worth <cworth@debian.org>  Thu, 11 Nov 2010 20:49:11 -0800

notmuch (0.4) unstable; urgency=low

  * new: notmuch search --output=(summary|threads|messages|tags|files)
  * new: notmuch show --format=mbox <search-specification>
  * new: notmuch config [get|set] <section>.<item> [value ...]
  * lib: Add notmuch_query_get_query_string and notmuch_query_get_sort
  * emacs: Enable Fcc of all sent messages by default (to "sent" directory)
  * emacs: Ability to all open messages in a thread to a pipe
  * emacs: Optional support for detecting inline patches
  * emacs: Automatically tag messages as "replied" when sending a reply
  * emacs: Allow search-result color specifications to overlay each other
  * emacs: Make hidden author names still available for incremental search.
  * emacs: New binding of Control-TAB (works like TAB in reverse)
  * test: New modularization of test suite.
  * test: New testing of emacs interface.
  * bugfix: Avoid setting Bcc header in "notmuch reply"
  * bugfix: Avoid corruption of database when "notmuch new " is interrupted.
  * bugfix: Fix failure with extremely long message ID headers.
  * bugfix: Fix for messages with "charset=unknown-8bit"
  * bugfix: Fix notmuch_query_search_threads to return NULL on any exception
  * bugfix: Fix "notmuch search" to return non-zero on any exception
  * emacs bugfix: Fix for message with a subject containing, "[1234]"
  * emacs bugfix: Fix to correctly handle message IDs containing ".."
  * emacs bugfix: Fix initialization so "M-x notmuch" works by default.

 -- Carl Worth <cworth@debian.org>  Mon, 01 Nov 2010 16:23:47 -0700

notmuch (0.3.1) unstable; urgency=low

  * Fix an infinite loop in "notmuch reply"
  * Fix a potential SEGV in "notmuch search"
  * emacs: Fix calculations for line wrapping in the "notmuch" view.
  * emacs: Fix Fcc support to prompt to create a directory if necessary

 -- Carl Worth <cworth@debian.org>  Tue, 27 Apr 2010 17:02:07 -0700

notmuch (0.3) unstable; urgency=low

  * User-configurable tags for new messages
  * Threads search results named based on subjects that match search
  * Faster operation of "notmuch tag" (avoid unneeded sorting)
  * Even Better guessing of From: header for "notmuch reply"
  * Indication of author names that match a search
  * emacs: An entirely new initial view for notmuch, (friendly yet powerful)
  * emacs: Full-featured "customize" support for configuring notmuch
  * emacs: Support for doing tab-completion of email addresses
  * emacs: Support for file-based (Fcc) delivery of sent messages
  * emacs: New 'G' key binding to trigger mail refresh (G == "Get new mail")
  * emacs: Implement emacs message display with the JSON output from notmuch
  * emacs: Better handling of HTML/MIME attachments (inline images!)
  * emacs: Customizable support for tidying of text/plain message content
  * emacs: New support for searchable citations (even when hidden)
  * emacs: More flexible handling of header visibility
  * emacs: The Return key now toggles message visibility anywhere
  * emacs: Customizable formatting of search results
  * emacs: Generate nicer names for search buffers when using a saved search.
  * emacs: Add a notmuch User-Agent header when sending mail from notmuch/emacs
  * emacs: New keybinding (M-Ret) to open all collapsed messages in a thread
  * libnotmuch1: Provide a new NOTMUCH_SORT_UNSORTED value for queries

 -- Carl Worth <cworth@debian.org>  Tue, 27 Apr 2010 02:07:29 -0700

notmuch (0.2) unstable; urgency=low

  * Better guessing of From: header.
  * Make "notmuch count" with no arguments count all messages
  * Provide a new special-case search term of "*" to match all messages.
  * Detect thread connections when a parent message is missing.
  * Fix potential data loss in "notmuch new" with SIGINT
  * Fix segfault when a message includes a MIME part that is empty.
  * Fix handling of non-ASCII characters with --format=json
  * Fix headers to be properly decoded in "notmuch reply"
  * emacs: Show the last few lines of citations as well as the first few lines.
  * emacs: The '+' and '-' commands can now add and remove tags by region.
  * emacs: More meaningful buffer names for thread-view buffers. 
  * emacs: Customized colors of threads in search view based on tags.

 -- Carl Worth <cworth@debian.org>  Fri, 16 Apr 2010 10:20:23 -0700

notmuch (0.1-1) unstable; urgency=low

  [ martin f. krafft ]
  * Add suggestion to vim-addon-manager.

  [ Carl Worth ]
  * Improve package description (closes: #566282).
  * New upstream version (0.1) (closes: #576647).
  * New versioning to track upstream version scheme.
  * Split packaging into notmuch, libnotmuch1, and libnotmuch-dev.
  * Update to advertise conformance with policy 3.8.4 (no changes).
  * Add a debian/watch file to notice upstream tar files.

 -- Carl Worth <cworth@debian.org>  Tue, 06 Apr 2010 18:27:49 -0700

notmuch (0.0+201001211401) unstable; urgency=low

  * Upload to Debian (closes: #557354).
  * New versioning scheme.
  * Added emacs build dependency.
  * Added Vcs-Browser field to debian/control.
  * Downgrade recommendation for emacs to suggestion.
  * Add vim to suggestions and enhancements.
  * Put debian/* under separate copyright.
  * Make Carl the maintainer.
  * Add myself to uploaders.
  * Install the vim plugin (using vim-addons).

 -- martin f. krafft <madduck@debian.org>  Thu, 21 Jan 2010 14:00:54 +1300

notmuch (0.0-1) unstable; urgency=low

  * New Debian package.

 -- Jameson Graef Rollins <jrollins@finestructure.net>  Fri, 27 Nov 2009 13:39:09 -0500<|MERGE_RESOLUTION|>--- conflicted
+++ resolved
@@ -1,10 +1,3 @@
-<<<<<<< HEAD
-notmuch (0.6~bpo60+1) squeeze-backports; urgency=low
-
-  * Rebuild for squeeze-backports.
-
- -- David Bremner <bremner@debian.org>  Sun, 10 Jul 2011 12:47:10 -0300
-=======
 notmuch (0.10.2-1) unstable; urgency=low
 
   * Upstream bug fix release
@@ -123,7 +116,12 @@
     certain mysterious uncaught exception problems.
 
  -- David Bremner <bremner@debian.org>  Sun, 17 Jul 2011 10:20:42 -0300
->>>>>>> 07bb8b9e
+
+notmuch (0.6~bpo60+1) squeeze-backports; urgency=low
+
+  * Rebuild for squeeze-backports.
+
+ -- David Bremner <bremner@debian.org>  Sun, 10 Jul 2011 12:47:10 -0300
 
 notmuch (0.6) unstable; urgency=low
 
