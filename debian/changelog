--- conflicted
+++ resolved
@@ -1,17 +1,15 @@
-<<<<<<< HEAD
 notmuch (0.19-1) UNRELEASED; urgency=low
 
   * New upstream version
   * Bump libnotmuch SONAME because of API changes
 
  -- David Bremner <bremner@debian.org>  Tue, 16 Sep 2014 21:02:17 +0200
-=======
+
 notmuch (0.18.2~rc1-1) experimental; urgency=medium
 
   * Test suite bug and portability fix release.
 
  -- David Bremner <bremner@debian.org>  Sat, 25 Oct 2014 10:48:16 +0200
->>>>>>> 26e857b7
 
 notmuch (0.18.1-2) unstable; urgency=medium
 
