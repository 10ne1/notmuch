;;; notmuch.el --- run notmuch within emacs
;;
;; Copyright © Carl Worth
;;
;; This file is part of Notmuch.
;;
;; Notmuch is free software: you can redistribute it and/or modify it
;; under the terms of the GNU General Public License as published by
;; the Free Software Foundation, either version 3 of the License, or
;; (at your option) any later version.
;;
;; Notmuch is distributed in the hope that it will be useful, but
;; WITHOUT ANY WARRANTY; without even the implied warranty of
;; MERCHANTABILITY or FITNESS FOR A PARTICULAR PURPOSE.  See the GNU
;; General Public License for more details.
;;
;; You should have received a copy of the GNU General Public License
;; along with Notmuch.  If not, see <https://www.gnu.org/licenses/>.
;;
;; Authors: Carl Worth <cworth@cworth.org>
;; Homepage: https://notmuchmail.org/

;;; Commentary:

;; This is an emacs-based interface to the notmuch mail system.
;;
;; You will first need to have the notmuch program installed and have a
;; notmuch database built in order to use this. See
;; https://notmuchmail.org for details.
;;
;; To install this software, copy it to a directory that is on the
;; `load-path' variable within emacs (a good candidate is
;; /usr/local/share/emacs/site-lisp). If you are viewing this from the
;; notmuch source distribution then you can simply run:
;;
;;	sudo make install-emacs
;;
;; to install it.
;;
;; Then, to actually run it, add:
;;
;;	(autoload 'notmuch "notmuch" "Notmuch mail" t)
;;
;; to your ~/.emacs file, and then run "M-x notmuch" from within emacs,
;; or run:
;;
;;	emacs -f notmuch
;;
;; Have fun, and let us know if you have any comment, questions, or
;; kudos: Notmuch list <notmuch@notmuchmail.org> (subscription is not
;; required, but is available from https://notmuchmail.org).

;;; Code:

(eval-when-compile (require 'cl))
(require 'mm-view)
(require 'message)

(require 'notmuch-lib)
(require 'notmuch-tag)
(require 'notmuch-show)
(require 'notmuch-tree)
(require 'notmuch-mua)
(require 'notmuch-hello)
(require 'notmuch-maildir-fcc)
(require 'notmuch-message)
(require 'notmuch-parser)

(defcustom notmuch-search-result-format
  `(("date" . "%12s ")
    ("count" . "%-7s ")
    ("authors" . "%-20s ")
    ("subject" . "%s ")
    ("tags" . "(%s)"))
  "Search result formatting. Supported fields are:
	date, count, authors, subject, tags
For example:
	(setq notmuch-search-result-format \(\(\"authors\" . \"%-40s\"\)
					     \(\"subject\" . \"%s\"\)\)\)
Line breaks are permitted in format strings (though this is
currently experimental).  Note that a line break at the end of an
\"authors\" field will get elided if the authors list is long;
place it instead at the beginning of the following field.  To
enter a line break when setting this variable with setq, use \\n.
To enter a line break in customize, press \\[quoted-insert] C-j."
  :type '(alist :key-type (string) :value-type (string))
  :group 'notmuch-search)

;; The name of this variable `notmuch-init-file' is consistent with the
;; convention used in e.g. emacs and gnus. The value, `notmuch-config[.el[c]]'
;; is consistent with notmuch cli configuration file `~/.notmuch-config'.
(defcustom notmuch-init-file (locate-user-emacs-file "notmuch-config")
  "Your Notmuch Emacs-Lisp configuration file name.
If a file with one of the suffixes defined by `get-load-suffixes' exists,
it will be read instead.
This file is read once when notmuch is loaded; the notmuch hooks added
there will be called at other points of notmuch execution."
  :type 'file
  :group 'notmuch)

(defvar notmuch-query-history nil
  "Variable to store minibuffer history for notmuch queries")

(defun notmuch-foreach-mime-part (function mm-handle)
  (cond ((stringp (car mm-handle))
         (dolist (part (cdr mm-handle))
           (notmuch-foreach-mime-part function part)))
        ((bufferp (car mm-handle))
         (funcall function mm-handle))
        (t (dolist (part mm-handle)
             (notmuch-foreach-mime-part function part)))))

(defun notmuch-count-attachments (mm-handle)
  (let ((count 0))
    (notmuch-foreach-mime-part
     (lambda (p)
       (let ((disposition (mm-handle-disposition p)))
         (and (listp disposition)
              (or (equal (car disposition) "attachment")
                  (and (equal (car disposition) "inline")
                       (assq 'filename disposition)))
              (incf count))))
     mm-handle)
    count))

(defun notmuch-save-attachments (mm-handle &optional queryp)
  (notmuch-foreach-mime-part
   (lambda (p)
     (let ((disposition (mm-handle-disposition p)))
       (and (listp disposition)
            (or (equal (car disposition) "attachment")
                (and (equal (car disposition) "inline")
                     (assq 'filename disposition)))
            (or (not queryp)
                (y-or-n-p
                 (concat "Save '" (cdr (assq 'filename disposition)) "' ")))
            (mm-save-part p))))
   mm-handle))

(require 'hl-line)

(defun notmuch-hl-line-mode ()
  (prog1 (hl-line-mode)
    (when hl-line-overlay
      (overlay-put hl-line-overlay 'priority 1))))

(defcustom notmuch-search-hook '(notmuch-hl-line-mode)
  "List of functions to call when notmuch displays the search results."
  :type 'hook
  :options '(notmuch-hl-line-mode)
  :group 'notmuch-search
  :group 'notmuch-hooks)

(defvar notmuch-search-mode-map
  (let ((map (make-sparse-keymap)))
    (set-keymap-parent map notmuch-common-keymap)
    (define-key map "x" 'notmuch-bury-or-kill-this-buffer)
    (define-key map (kbd "<DEL>") 'notmuch-search-scroll-down)
    (define-key map "b" 'notmuch-search-scroll-down)
    (define-key map " " 'notmuch-search-scroll-up)
    (define-key map "<" 'notmuch-search-first-thread)
    (define-key map ">" 'notmuch-search-last-thread)
    (define-key map "p" 'notmuch-search-previous-thread)
    (define-key map "n" 'notmuch-search-next-thread)
    (define-key map "r" 'notmuch-search-reply-to-thread-sender)
    (define-key map "R" 'notmuch-search-reply-to-thread)
    (define-key map "o" 'notmuch-search-toggle-order)
    (define-key map "c" 'notmuch-search-stash-map)
    (define-key map "t" 'notmuch-search-filter-by-tag)
    (define-key map "l" 'notmuch-search-filter)
    (define-key map [mouse-1] 'notmuch-search-show-thread)
    (define-key map "k" 'notmuch-tag-jump)
    (define-key map "*" 'notmuch-search-tag-all)
    (define-key map "a" 'notmuch-search-archive-thread)
    (define-key map "-" 'notmuch-search-remove-tag)
    (define-key map "+" 'notmuch-search-add-tag)
    (define-key map (kbd "RET") 'notmuch-search-show-thread)
    (define-key map "Z" 'notmuch-tree-from-search-current-query)
    map)
  "Keymap for \"notmuch search\" buffers.")
(fset 'notmuch-search-mode-map notmuch-search-mode-map)

(defvar notmuch-search-stash-map
  (let ((map (make-sparse-keymap)))
    (define-key map "i" 'notmuch-search-stash-thread-id)
    (define-key map "q" 'notmuch-stash-query)
    (define-key map "?" 'notmuch-subkeymap-help)
    map)
  "Submap for stash commands")
(fset 'notmuch-search-stash-map notmuch-search-stash-map)

(defun notmuch-search-stash-thread-id ()
  "Copy thread ID of current thread to kill-ring."
  (interactive)
  (notmuch-common-do-stash (notmuch-search-find-thread-id)))

(defun notmuch-stash-query ()
  "Copy current query to kill-ring."
  (interactive)
  (notmuch-common-do-stash (notmuch-search-get-query)))

(defvar notmuch-search-query-string)
(defvar notmuch-search-target-thread)
(defvar notmuch-search-target-line)

(defvar notmuch-search-disjunctive-regexp      "\\<[oO][rR]\\>")

(defun notmuch-search-scroll-up ()
  "Move forward through search results by one window's worth."
  (interactive)
  (condition-case nil
      (scroll-up nil)
    ((end-of-buffer) (notmuch-search-last-thread))))

(defun notmuch-search-scroll-down ()
  "Move backward through the search results by one window's worth."
  (interactive)
  ;; I don't know why scroll-down doesn't signal beginning-of-buffer
  ;; the way that scroll-up signals end-of-buffer, but c'est la vie.
  ;;
  ;; So instead of trapping a signal we instead check whether the
  ;; window begins on the first line of the buffer and if so, move
  ;; directly to that position. (We have to count lines since the
  ;; window-start position is not the same as point-min due to the
  ;; invisible thread-ID characters on the first line.
  (if (equal (count-lines (point-min) (window-start)) 0)
      (goto-char (point-min))
    (scroll-down nil)))

(defun notmuch-search-next-thread ()
  "Select the next thread in the search results."
  (interactive)
  (when (notmuch-search-get-result)
    (goto-char (notmuch-search-result-end))))

(defun notmuch-search-previous-thread ()
  "Select the previous thread in the search results."
  (interactive)
  (if (notmuch-search-get-result)
      (unless (bobp)
	(goto-char (notmuch-search-result-beginning (- (point) 1))))
    ;; We must be past the end; jump to the last result
    (notmuch-search-last-thread)))

(defun notmuch-search-last-thread ()
  "Select the last thread in the search results."
  (interactive)
  (goto-char (point-max))
  (forward-line -2)
  (let ((beg (notmuch-search-result-beginning)))
    (when beg (goto-char beg))))

(defun notmuch-search-first-thread ()
  "Select the first thread in the search results."
  (interactive)
  (goto-char (point-min)))

(defface notmuch-message-summary-face
 '((((class color) (background light)) (:background "#f0f0f0"))
   (((class color) (background dark)) (:background "#303030")))
 "Face for the single-line message summary in notmuch-show-mode."
 :group 'notmuch-show
 :group 'notmuch-faces)

(defface notmuch-search-date
  '((t :inherit default))
  "Face used in search mode for dates."
  :group 'notmuch-search
  :group 'notmuch-faces)

(defface notmuch-search-count
  '((t :inherit default))
  "Face used in search mode for the count matching the query."
  :group 'notmuch-search
  :group 'notmuch-faces)

(defface notmuch-search-subject
  '((t :inherit default))
  "Face used in search mode for subjects."
  :group 'notmuch-search
  :group 'notmuch-faces)

(defface notmuch-search-matching-authors
  '((t :inherit default))
  "Face used in search mode for authors matching the query."
  :group 'notmuch-search
  :group 'notmuch-faces)

(defface notmuch-search-non-matching-authors
  '((((class color)
      (background dark))
     (:foreground "grey30"))
    (((class color)
      (background light))
     (:foreground "grey60"))
    (t
     (:italic t)))
  "Face used in search mode for authors not matching the query."
  :group 'notmuch-search
  :group 'notmuch-faces)

(defface notmuch-tag-face
  '((((class color)
      (background dark))
     (:foreground "OliveDrab1"))
    (((class color)
      (background light))
     (:foreground "navy blue" :bold t))
    (t
     (:bold t)))
  "Face used in search mode face for tags."
  :group 'notmuch-search
  :group 'notmuch-faces)

(defface notmuch-search-flagged-face
  '((((class color)
      (background dark))
     (:foreground "LightBlue1"))
    (((class color)
      (background light))
     (:foreground "blue")))
  "Face used in search mode face for flagged threads.

This face is the default value for the \"flagged\" tag in
`notmuch-search-line-faces`."
  :group 'notmuch-search
  :group 'notmuch-faces)

(defface notmuch-search-unread-face
  '((t
     (:weight bold)))
  "Face used in search mode for unread threads.

This face is the default value for the \"unread\" tag in
`notmuch-search-line-faces`."
  :group 'notmuch-search
  :group 'notmuch-faces)

(define-derived-mode notmuch-search-mode fundamental-mode "notmuch-search"
  "Major mode displaying results of a notmuch search.

This buffer contains the results of a \"notmuch search\" of your
email archives. Each line in the buffer represents a single
thread giving a summary of the thread (a relative date, the
number of matched messages and total messages in the thread,
participants in the thread, a representative subject line, and
any tags).

Pressing \\[notmuch-search-show-thread] on any line displays that
thread. The '\\[notmuch-search-add-tag]' and
'\\[notmuch-search-remove-tag]' keys can be used to add or remove
tags from a thread. The '\\[notmuch-search-archive-thread]' key
is a convenience for archiving a thread (applying changes in
`notmuch-archive-tags'). The '\\[notmuch-search-tag-all]' key can
be used to add and/or remove tags from all messages (as opposed
to threads) that match the current query.  Use with caution, as
this will also tag matching messages that arrived *after*
constructing the buffer.

Other useful commands are '\\[notmuch-search-filter]' for
filtering the current search based on an additional query string,
'\\[notmuch-search-filter-by-tag]' for filtering to include only
messages with a given tag, and '\\[notmuch-search]' to execute a
new, global search.

Complete list of currently available key bindings:

\\{notmuch-search-mode-map}"
  (make-local-variable 'notmuch-search-query-string)
  (make-local-variable 'notmuch-search-oldest-first)
  (make-local-variable 'notmuch-search-target-thread)
  (make-local-variable 'notmuch-search-target-line)
  (setq notmuch-buffer-refresh-function #'notmuch-search-refresh-view)
  (set (make-local-variable 'scroll-preserve-screen-position) t)
  (add-to-invisibility-spec (cons 'ellipsis t))
  (setq truncate-lines t)
  (setq buffer-read-only t))

(defun notmuch-search-get-result (&optional pos)
  "Return the result object for the thread at POS (or point).

If there is no thread at POS (or point), returns nil."
  (get-text-property (or pos (point)) 'notmuch-search-result))

(defun notmuch-search-result-beginning (&optional pos)
  "Return the point at the beginning of the thread at POS (or point).

If there is no thread at POS (or point), returns nil."
  (when (notmuch-search-get-result pos)
    ;; We pass 1+point because previous-single-property-change starts
    ;; searching one before the position we give it.
    (previous-single-property-change (1+ (or pos (point)))
				     'notmuch-search-result nil (point-min))))

(defun notmuch-search-result-end (&optional pos)
  "Return the point at the end of the thread at POS (or point).

The returned point will be just after the newline character that
ends the result line.  If there is no thread at POS (or point),
returns nil"
  (when (notmuch-search-get-result pos)
    (next-single-property-change (or pos (point)) 'notmuch-search-result
				 nil (point-max))))

(defun notmuch-search-foreach-result (beg end function)
  "Invoke FUNCTION for each result between BEG and END.

FUNCTION should take one argument.  It will be applied to the
character position of the beginning of each result that overlaps
the region between points BEG and END.  As a special case, if (=
BEG END), FUNCTION will be applied to the result containing point
BEG."

  (lexical-let ((pos (notmuch-search-result-beginning beg))
		;; End must be a marker in case function changes the
		;; text.
		(end (copy-marker end))
		;; Make sure we examine at least one result, even if
		;; (= beg end).
		(first t))
    ;; We have to be careful if the region extends beyond the results.
    ;; In this case, pos could be null or there could be no result at
    ;; pos.
    (while (and pos (or (< pos end) first))
      (when (notmuch-search-get-result pos)
	(funcall function pos))
      (setq pos (notmuch-search-result-end pos)
	    first nil))))
;; Unindent the function argument of notmuch-search-foreach-result so
;; the indentation of callers doesn't get out of hand.
(put 'notmuch-search-foreach-result 'lisp-indent-function 2)

(defun notmuch-search-properties-in-region (property beg end)
  (let (output)
    (notmuch-search-foreach-result beg end
      (lambda (pos)
	(push (plist-get (notmuch-search-get-result pos) property) output)))
    output))

(defun notmuch-search-find-thread-id (&optional bare)
  "Return the thread for the current thread

If BARE is set then do not prefix with \"thread:\""
  (let ((thread (plist-get (notmuch-search-get-result) :thread)))
    (when thread (concat (unless bare "thread:") thread))))

(defun notmuch-search-find-stable-query ()
  "Return the stable queries for the current thread.

This returns a list (MATCHED-QUERY UNMATCHED-QUERY) for the
matched and unmatched messages in the current thread."
  (plist-get (notmuch-search-get-result) :query))

(defun notmuch-search-find-stable-query-region (beg end &optional only-matched)
  "Return the stable query for the current region.

If ONLY-MATCHED is non-nil, include only matched messages.  If it
is nil, include both matched and unmatched messages. If there are
no messages in the region then return nil."
  (let ((query-list nil) (all (not only-matched)))
    (dolist (queries (notmuch-search-properties-in-region :query beg end))
      (when (first queries)
	(push (first queries) query-list))
      (when (and all (second queries))
	(push (second queries) query-list)))
    (when query-list
      (concat "(" (mapconcat 'identity query-list ") or (") ")"))))

(defun notmuch-search-find-authors ()
  "Return the authors for the current thread"
  (plist-get (notmuch-search-get-result) :authors))

(defun notmuch-search-find-authors-region (beg end)
  "Return a list of authors for the current region"
  (notmuch-search-properties-in-region :authors beg end))

(defun notmuch-search-find-subject ()
  "Return the subject for the current thread"
  (plist-get (notmuch-search-get-result) :subject))

(defun notmuch-search-find-subject-region (beg end)
  "Return a list of authors for the current region"
  (notmuch-search-properties-in-region :subject beg end))

(defun notmuch-search-show-thread (&optional elide-toggle)
  "Display the currently selected thread.

With a prefix argument, invert the default value of
`notmuch-show-only-matching-messages' when displaying the
thread."
  (interactive "P")
  (let ((thread-id (notmuch-search-find-thread-id))
	(subject (notmuch-search-find-subject)))
    (if (> (length thread-id) 0)
	(notmuch-show thread-id
		      elide-toggle
		      (current-buffer)
		      notmuch-search-query-string
		      ;; Name the buffer based on the subject.
		      (concat "*" (truncate-string-to-width subject 30 nil nil t) "*"))
      (message "End of search results."))))

(defun notmuch-tree-from-search-current-query ()
  "Call notmuch tree with the current query"
  (interactive)
  (notmuch-tree notmuch-search-query-string))

(defun notmuch-tree-from-search-thread ()
  "Show the selected thread with notmuch-tree"
  (interactive)
  (notmuch-tree (notmuch-search-find-thread-id)
                notmuch-search-query-string
		nil
                (notmuch-prettify-subject (notmuch-search-find-subject))
		t))

(defun notmuch-search-reply-to-thread (&optional prompt-for-sender)
  "Begin composing a reply-all to the entire current thread in a new buffer."
  (interactive "P")
  (let ((message-id (notmuch-search-find-thread-id)))
    (notmuch-mua-new-reply message-id prompt-for-sender t)))

(defun notmuch-search-reply-to-thread-sender (&optional prompt-for-sender)
  "Begin composing a reply to the entire current thread in a new buffer."
  (interactive "P")
  (let ((message-id (notmuch-search-find-thread-id)))
    (notmuch-mua-new-reply message-id prompt-for-sender nil)))

(defun notmuch-search-set-tags (tags &optional pos)
  (let ((new-result (plist-put (notmuch-search-get-result pos) :tags tags)))
    (notmuch-search-update-result new-result pos)))

(defun notmuch-search-get-tags (&optional pos)
  (plist-get (notmuch-search-get-result pos) :tags))

(defun notmuch-search-get-tags-region (beg end)
  (let (output)
    (notmuch-search-foreach-result beg end
      (lambda (pos)
	(setq output (append output (notmuch-search-get-tags pos)))))
    output))

(defun notmuch-search-interactive-region ()
  "Return the bounds of the current interactive region.

This returns (BEG END), where BEG and END are the bounds of the
region if the region is active, or both `point' otherwise."
  (if (region-active-p)
      (list (region-beginning) (region-end))
    (list (point) (point))))

(defun notmuch-search-interactive-tag-changes (&optional initial-input)
  "Prompt for tag changes for the current thread or region.

Returns (TAG-CHANGES REGION-BEGIN REGION-END)."
  (let* ((region (notmuch-search-interactive-region))
	 (beg (first region)) (end (second region))
	 (prompt (if (= beg end) "Tag thread" "Tag region")))
    (cons (notmuch-read-tag-changes
	   (notmuch-search-get-tags-region beg end) prompt initial-input)
	  region)))

(defun notmuch-search-tag (tag-changes &optional beg end only-matched)
  "Change tags for the currently selected thread or region.

See `notmuch-tag' for information on the format of TAG-CHANGES.
When called interactively, this uses the region if the region is
active.  When called directly, BEG and END provide the region.
If these are nil or not provided, then, if the region is active
this applied to all threads meeting the region, and if the region
is inactive this applies to the thread at point.

If ONLY-MATCHED is non-nil, only tag matched messages."
  (interactive (notmuch-search-interactive-tag-changes))
  (unless (and beg end)
    (setq beg (car (notmuch-search-interactive-region))
	  end (cadr (notmuch-search-interactive-region))))
  (let ((search-string (notmuch-search-find-stable-query-region
			beg end only-matched)))
    (notmuch-tag search-string tag-changes)
    (notmuch-search-foreach-result beg end
      (lambda (pos)
	(notmuch-search-set-tags
	 (notmuch-update-tags (notmuch-search-get-tags pos) tag-changes)
	 pos)))))

(defun notmuch-search-add-tag (tag-changes &optional beg end)
  "Change tags for the current thread or region (defaulting to add).

Same as `notmuch-search-tag' but sets initial input to '+'."
  (interactive (notmuch-search-interactive-tag-changes "+"))
  (notmuch-search-tag tag-changes beg end))

(defun notmuch-search-remove-tag (tag-changes &optional beg end)
  "Change tags for the current thread or region (defaulting to remove).

Same as `notmuch-search-tag' but sets initial input to '-'."
  (interactive (notmuch-search-interactive-tag-changes "-"))
  (notmuch-search-tag tag-changes beg end))

(put 'notmuch-search-archive-thread 'notmuch-prefix-doc
     "Un-archive the currently selected thread.")
(defun notmuch-search-archive-thread (&optional unarchive beg end)
  "Archive the currently selected thread or region.

Archive each message in the currently selected thread by applying
the tag changes in `notmuch-archive-tags' to each (remove the
\"inbox\" tag by default). If a prefix argument is given, the
messages will be \"unarchived\" (i.e. the tag changes in
`notmuch-archive-tags' will be reversed).

This function advances the next thread when finished."
  (interactive (cons current-prefix-arg (notmuch-search-interactive-region)))
  (when notmuch-archive-tags
    (notmuch-search-tag
     (notmuch-tag-change-list notmuch-archive-tags unarchive) beg end))
  (when (eq beg end)
    (notmuch-search-next-thread)))

(defun notmuch-search-update-result (result &optional pos)
  "Replace the result object of the thread at POS (or point) by
RESULT and redraw it.

This will keep point in a reasonable location.  However, if there
are enclosing save-excursions and the saved point is in the
result being updated, the point will be restored to the beginning
of the result."
  (let ((start (notmuch-search-result-beginning pos))
	(end (notmuch-search-result-end pos))
	(init-point (point))
	(inhibit-read-only t))
    ;; Delete the current thread
    (delete-region start end)
    ;; Insert the updated thread
    (notmuch-search-show-result result start)
    ;; If point was inside the old result, make an educated guess
    ;; about where to place it now.  Unfortunately, this won't work
    ;; with save-excursion (or any other markers that would be nice to
    ;; preserve, such as the window start), but there's nothing we can
    ;; do about that without a way to retrieve markers in a region.
    (when (and (>= init-point start) (<= init-point end))
      (let* ((new-end (notmuch-search-result-end start))
	     (new-point (if (= init-point end)
			    new-end
			  (min init-point (- new-end 1)))))
	(goto-char new-point)))))

(defun notmuch-search-process-sentinel (proc msg)
  "Add a message to let user know when \"notmuch search\" exits"
  (let ((buffer (process-buffer proc))
	(status (process-status proc))
	(exit-status (process-exit-status proc))
	(never-found-target-thread nil))
    (when (memq status '(exit signal))
      (catch 'return
	(kill-buffer (process-get proc 'parse-buf))
	(if (buffer-live-p buffer)
	    (with-current-buffer buffer
	      (save-excursion
		(let ((inhibit-read-only t)
		      (atbob (bobp)))
		  (goto-char (point-max))
		  (if (eq status 'signal)
		      (insert "Incomplete search results (search process was killed).\n"))
		  (when (eq status 'exit)
		    (insert "End of search results.\n")
		    ;; For version mismatch, there's no point in
		    ;; showing the search buffer
		    (when (or (= exit-status 20) (= exit-status 21))
		      (kill-buffer)
		      (throw 'return nil))
		    (if (and atbob
			     (not (string= notmuch-search-target-thread "found")))
			(set 'never-found-target-thread t)))))
	      (when (and never-found-target-thread
		       notmuch-search-target-line)
		  (goto-char (point-min))
		  (forward-line (1- notmuch-search-target-line)))))))))

(define-widget 'notmuch--custom-face-edit 'lazy
  "Custom face edit with a tag Edit Face"
  ;; I could not persuage custom-face-edit to respect the :tag
  ;; property so create a widget specially
  :tag "Manually specify face"
  :type 'custom-face-edit)

(defcustom notmuch-search-line-faces
  '(("unread" . notmuch-search-unread-face)
    ("flagged" . notmuch-search-flagged-face))
  "Alist of tags to faces for line highlighting in notmuch-search.
Each element looks like (TAG . FACE).
A thread with TAG will have FACE applied.

Here is an example of how to color search results based on tags.
 (the following text would be placed in your ~/.emacs file):

 (setq notmuch-search-line-faces '((\"unread\" . (:foreground \"green\"))
                                   (\"deleted\" . (:foreground \"red\"
						  :background \"blue\"))))

The FACE must be a face name (a symbol or string), a property
list of face attributes, or a list of these.  The faces for
matching tags are merged, with earlier attributes overriding
later. A message having both \"deleted\" and \"unread\" tags with
the above settings would have a green foreground and blue
background."
  :type '(alist :key-type (string)
		:value-type (radio (face :tag "Face name")
				    (notmuch--custom-face-edit)))
  :group 'notmuch-search
  :group 'notmuch-faces)

(defun notmuch-search-color-line (start end line-tag-list)
  "Colorize lines in `notmuch-show' based on tags."
  ;; Reverse the list so earlier entries take precedence
  (dolist (elem (reverse notmuch-search-line-faces))
    (let ((tag (car elem))
	  (face (cdr elem)))
      (when (member tag line-tag-list)
	(notmuch-apply-face nil face nil start end)))))

(defun notmuch-search-author-propertize (authors)
  "Split `authors' into matching and non-matching authors and
propertize appropriately. If no boundary between authors and
non-authors is found, assume that all of the authors match."
  (if (string-match "\\(.*\\)|\\(.*\\)" authors)
      (concat (propertize (concat (match-string 1 authors) ",")
			  'face 'notmuch-search-matching-authors)
	      (propertize (match-string 2 authors)
			  'face 'notmuch-search-non-matching-authors))
    (propertize authors 'face 'notmuch-search-matching-authors)))

(defun notmuch-search-insert-authors (format-string authors)
  ;; Save the match data to avoid interfering with
  ;; `notmuch-search-process-filter'.
  (save-match-data
    (let* ((formatted-authors (format format-string authors))
	   (formatted-sample (format format-string ""))
	   (visible-string formatted-authors)
	   (invisible-string "")
	   (padding ""))

      ;; Truncate the author string to fit the specification.
      (if (> (length formatted-authors)
	     (length formatted-sample))
	  (let ((visible-length (- (length formatted-sample)
				   (length "... "))))
	    ;; Truncate the visible string according to the width of
	    ;; the display string.
	    (setq visible-string (substring formatted-authors 0 visible-length)
		  invisible-string (substring formatted-authors visible-length))
	    ;; If possible, truncate the visible string at a natural
	    ;; break (comma or pipe), as incremental search doesn't
	    ;; match across the visible/invisible border.
	    (when (string-match "\\(.*\\)\\([,|] \\)\\([^,|]*\\)" visible-string)
	      ;; Second clause is destructive on `visible-string', so
	      ;; order is important.
	      (setq invisible-string (concat (match-string 3 visible-string)
					     invisible-string)
		    visible-string (concat (match-string 1 visible-string)
					   (match-string 2 visible-string))))
	    ;; `visible-string' may be shorter than the space allowed
	    ;; by `format-string'. If so we must insert some padding
	    ;; after `invisible-string'.
	    (setq padding (make-string (- (length formatted-sample)
					  (length visible-string)
					  (length "..."))
				       ? ))))

      ;; Use different faces to show matching and non-matching authors.
      (if (string-match "\\(.*\\)|\\(.*\\)" visible-string)
	  ;; The visible string contains both matching and
	  ;; non-matching authors.
	  (setq visible-string (notmuch-search-author-propertize visible-string)
		;; The invisible string must contain only non-matching
		;; authors, as the visible-string contains both.
		invisible-string (propertize invisible-string
					     'face 'notmuch-search-non-matching-authors))
	;; The visible string contains only matching authors.
	(setq visible-string (propertize visible-string
					 'face 'notmuch-search-matching-authors)
	      ;; The invisible string may contain both matching and
	      ;; non-matching authors.
	      invisible-string (notmuch-search-author-propertize invisible-string)))

      ;; If there is any invisible text, add it as a tooltip to the
      ;; visible text.
      (when (not (string= invisible-string ""))
	(setq visible-string (propertize visible-string 'help-echo (concat "..." invisible-string))))

      ;; Insert the visible and, if present, invisible author strings.
      (insert visible-string)
      (when (not (string= invisible-string ""))
	(let ((start (point))
	      overlay)
	  (insert invisible-string)
	  (setq overlay (make-overlay start (point)))
	  (overlay-put overlay 'invisible 'ellipsis)
	  (overlay-put overlay 'isearch-open-invisible #'delete-overlay)))
      (insert padding))))

(defun notmuch-search-insert-field (field format-string result)
  (cond
   ((string-equal field "date")
    (insert (propertize (format format-string (plist-get result :date_relative))
			'face 'notmuch-search-date)))
   ((string-equal field "count")
    (insert (propertize (format format-string
				(format "[%s/%s]" (plist-get result :matched)
					(plist-get result :total)))
			'face 'notmuch-search-count)))
   ((string-equal field "subject")
    (insert (propertize (format format-string
				(notmuch-sanitize (plist-get result :subject)))
			'face 'notmuch-search-subject)))

   ((string-equal field "authors")
    (notmuch-search-insert-authors
     format-string (notmuch-sanitize (plist-get result :authors))))

   ((string-equal field "tags")
    (let ((tags (plist-get result :tags))
	  (orig-tags (plist-get result :orig-tags)))
      (insert (format format-string (notmuch-tag-format-tags tags orig-tags)))))))

(defun notmuch-search-show-result (result pos)
  "Insert RESULT at POS."
  ;; Ignore excluded matches
  (unless (= (plist-get result :matched) 0)
    (save-excursion
      (goto-char pos)
      (dolist (spec notmuch-search-result-format)
	(notmuch-search-insert-field (car spec) (cdr spec) result))
      (insert "\n")
      (notmuch-search-color-line pos (point) (plist-get result :tags))
      (put-text-property pos (point) 'notmuch-search-result result))))

(defun notmuch-search-append-result (result)
  "Insert RESULT at the end of the buffer.

This is only called when a result is first inserted so it also
sets the :orig-tag property."
  (let ((new-result (plist-put result :orig-tags (plist-get result :tags)))
	(pos (point-max)))
    (notmuch-search-show-result new-result pos)
    (when (string= (plist-get result :thread) notmuch-search-target-thread)
      (setq notmuch-search-target-thread "found")
      (goto-char pos))))

(defun notmuch-search-process-filter (proc string)
  "Process and filter the output of \"notmuch search\""
  (let ((results-buf (process-buffer proc))
	(parse-buf (process-get proc 'parse-buf))
	(inhibit-read-only t)
	done)
    (when (buffer-live-p results-buf)
      (with-current-buffer parse-buf
	;; Insert new data
	(save-excursion
	  (goto-char (point-max))
	  (insert string))
	(notmuch-sexp-parse-partial-list 'notmuch-search-append-result
					 results-buf)))))

(defun notmuch-search-tag-all (tag-changes)
  "Add/remove tags from all messages in current search buffer.

See `notmuch-tag' for information on the format of TAG-CHANGES."
  (interactive
   (list (notmuch-read-tag-changes
	  (notmuch-search-get-tags-region (point-min) (point-max)) "Tag all")))
  (notmuch-search-tag tag-changes (point-min) (point-max) t))

(defun notmuch-search-buffer-title (query)
  "Returns the title for a buffer with notmuch search results."
  (let* ((saved-search
	  (let (longest
		(longest-length 0))
	    (loop for tuple in notmuch-saved-searches
		  if (let ((quoted-query (regexp-quote (notmuch-saved-search-get tuple :query))))
		       (and (string-match (concat "^" quoted-query) query)
			    (> (length (match-string 0 query))
			       longest-length)))
		  do (setq longest tuple))
	    longest))
	 (saved-search-name (notmuch-saved-search-get saved-search :name))
	 (saved-search-query (notmuch-saved-search-get saved-search :query)))
    (cond ((and saved-search (equal saved-search-query query))
	   ;; Query is the same as saved search (ignoring case)
	   (concat "*notmuch-saved-search-" saved-search-name "*"))
	  (saved-search
	   (concat "*notmuch-search-"
		   (replace-regexp-in-string (concat "^" (regexp-quote saved-search-query))
					     (concat "[ " saved-search-name " ]")
					     query)
		   "*"))
	  (t
	   (concat "*notmuch-search-" query "*"))
	  )))

(defun notmuch-read-query (prompt)
  "Read a notmuch-query from the minibuffer with completion.

PROMPT is the string to prompt with."
  (lexical-let*
      ((all-tags
        (mapcar (lambda (tag) (notmuch-escape-boolean-term tag))
                (process-lines notmuch-command "search" "--output=tags" "*")))
       (completions
	 (append (list "folder:" "path:" "thread:" "id:" "date:" "from:" "to:"
		       "subject:" "attachment:")
		 (mapcar (lambda (tag) (concat "tag:" tag)) all-tags)
		 (mapcar (lambda (tag) (concat "is:" tag)) all-tags)
		 (mapcar (lambda (mimetype) (concat "mimetype:" mimetype)) (mailcap-mime-types)))))
    (let ((keymap (copy-keymap minibuffer-local-map))
	  (current-query (case major-mode
			   (notmuch-search-mode (notmuch-search-get-query))
			   (notmuch-show-mode (notmuch-show-get-query))
			   (notmuch-tree-mode (notmuch-tree-get-query))))
	  (minibuffer-completion-table
	   (completion-table-dynamic
	    (lambda (string)
	      ;; generate a list of possible completions for the current input
	      (cond
	       ;; this ugly regexp is used to get the last word of the input
	       ;; possibly preceded by a '('
	       ((string-match "\\(^\\|.* (?\\)\\([^ ]*\\)$" string)
		(mapcar (lambda (compl)
			  (concat (match-string-no-properties 1 string) compl))
			(all-completions (match-string-no-properties 2 string)
					 completions)))
	       (t (list string)))))))
      ;; this was simpler than convincing completing-read to accept spaces:
      (define-key keymap (kbd "TAB") 'minibuffer-complete)
      (let ((history-delete-duplicates t))
	(read-from-minibuffer prompt nil keymap nil
			      'notmuch-search-history current-query nil)))))

(defun notmuch-search-get-query ()
  "Return the current query in this search buffer"
  notmuch-search-query-string)

(put 'notmuch-search 'notmuch-doc "Search for messages.")
<<<<<<< HEAD
(defun notmuch-search (&optional query oldest-first target-thread target-line no-display)
=======
;;;###autoload
(defun notmuch-search (&optional query oldest-first target-thread target-line)
>>>>>>> e81c7163
  "Display threads matching QUERY in a notmuch-search buffer.

If QUERY is nil, it is read interactively from the minibuffer.
Other optional parameters are used as follows:

  OLDEST-FIRST: A Boolean controlling the sort order of returned threads
  TARGET-THREAD: A thread ID (without the thread: prefix) that will be made
                 current if it appears in the search results.
  TARGET-LINE: The line number to move to if the target thread does not
               appear in the search results.
  NO-DISPLAY: Do not try to foreground the search results buffer. If it is
              already foregrounded i.e. displayed in a window, this has no
              effect, meaning the buffer will remain visible.

When called interactively, this will prompt for a query and use
the configured default sort order."
  (interactive
   (list
    ;; Prompt for a query
    nil
    ;; Use the default search order (if we're doing a search from a
    ;; search buffer, ignore any buffer-local overrides)
    (default-value 'notmuch-search-oldest-first)))

  (let* ((query (or query (notmuch-read-query "Notmuch search: ")))
	 (buffer (get-buffer-create (notmuch-search-buffer-title query))))
    (if no-display
	(set-buffer buffer)
      (switch-to-buffer buffer))
    (notmuch-search-mode)
    ;; Don't track undo information for this buffer
    (set 'buffer-undo-list t)
    (set 'notmuch-search-query-string query)
    (set 'notmuch-search-oldest-first oldest-first)
    (set 'notmuch-search-target-thread target-thread)
    (set 'notmuch-search-target-line target-line)
    (notmuch-tag-clear-cache)
    (let ((proc (get-buffer-process (current-buffer)))
	  (inhibit-read-only t))
      (if proc
	  (error "notmuch search process already running for query `%s'" query)
	)
      (erase-buffer)
      (goto-char (point-min))
      (save-excursion
	(let ((proc (notmuch-start-notmuch
		     "notmuch-search" buffer #'notmuch-search-process-sentinel
		     "search" "--format=sexp" "--format-version=2"
		     (if oldest-first
			 "--sort=oldest-first"
		       "--sort=newest-first")
		     query))
	      ;; Use a scratch buffer to accumulate partial output.
	      ;; This buffer will be killed by the sentinel, which
	      ;; should be called no matter how the process dies.
	      (parse-buf (generate-new-buffer " *notmuch search parse*")))
	  (process-put proc 'parse-buf parse-buf)
	  (set-process-filter proc 'notmuch-search-process-filter)
	  (set-process-query-on-exit-flag proc nil))))
    (run-hooks 'notmuch-search-hook)))

(defun notmuch-search-refresh-view ()
  "Refresh the current view.

Erases the current buffer and runs a new search with the same
query string as the current search. If the current thread is in
the new search results, then point will be placed on the same
thread. Otherwise, point will be moved to attempt to be in the
same relative position within the new buffer."
  (interactive)
  (let ((target-line (line-number-at-pos))
	(oldest-first notmuch-search-oldest-first)
	(target-thread (notmuch-search-find-thread-id 'bare))
	(query notmuch-search-query-string))
    ;; notmuch-search erases the current buffer.
    (notmuch-search query oldest-first target-thread target-line t)
    (goto-char (point-min))))

(defun notmuch-search-toggle-order ()
  "Toggle the current search order.

This command toggles the sort order for the current search. The
default sort order is defined by `notmuch-search-oldest-first'."
  (interactive)
  (set 'notmuch-search-oldest-first (not notmuch-search-oldest-first))
  (notmuch-search-refresh-view))

(defun notmuch-group-disjunctive-query-string (query-string)
  "Group query if it contains a complex expression.

Enclose QUERY-STRING in parentheses if it matches
`notmuch-search-disjunctive-regexp'."
  (if (string-match-p notmuch-search-disjunctive-regexp query-string)
      (concat "( " query-string " )")
    query-string))

(defun notmuch-search-filter (query)
  "Filter or LIMIT the current search results based on an additional query string.

Runs a new search matching only messages that match both the
current search results AND the additional query string provided."
  (interactive (list (notmuch-read-query "Filter search: ")))
  (let ((grouped-query (notmuch-group-disjunctive-query-string query))
	(grouped-original-query (notmuch-group-disjunctive-query-string
				 notmuch-search-query-string)))
    (notmuch-search (if (string= grouped-original-query "*")
			grouped-query
		      (concat grouped-original-query " and " grouped-query))
		    notmuch-search-oldest-first)))

(defun notmuch-search-filter-by-tag (tag)
  "Filter the current search results based on a single tag.

Runs a new search matching only messages that match both the
current search results AND that are tagged with the given tag."
  (interactive
   (list (notmuch-select-tag-with-completion "Filter by tag: ")))
  (notmuch-search (concat notmuch-search-query-string " and tag:" tag) notmuch-search-oldest-first))

;;;###autoload
(defun notmuch ()
  "Run notmuch and display saved searches, known tags, etc."
  (interactive)
  (notmuch-hello))

(defun notmuch-interesting-buffer (b)
  "Is the current buffer of interest to a notmuch user?"
  (with-current-buffer b
    (memq major-mode '(notmuch-show-mode
		       notmuch-search-mode
		       notmuch-tree-mode
		       notmuch-hello-mode
		       notmuch-message-mode))))

;;;###autoload
(defun notmuch-cycle-notmuch-buffers ()
  "Cycle through any existing notmuch buffers (search, show or hello).

If the current buffer is the only notmuch buffer, bury it. If no
notmuch buffers exist, run `notmuch'."
  (interactive)

  (let (start first)
    ;; If the current buffer is a notmuch buffer, remember it and then
    ;; bury it.
    (when (notmuch-interesting-buffer (current-buffer))
      (setq start (current-buffer))
      (bury-buffer))

    ;; Find the first notmuch buffer.
    (setq first (loop for buffer in (buffer-list)
		     if (notmuch-interesting-buffer buffer)
		     return buffer))

    (if first
	;; If the first one we found is any other than the starting
	;; buffer, switch to it.
	(unless (eq first start)
	  (switch-to-buffer first))
      (notmuch))))

(setq mail-user-agent 'notmuch-user-agent)

(provide 'notmuch)

;; After provide to avoid loops if notmuch was require'd via notmuch-init-file.
(if init-file-user ; don't load init file if the -q option was used.
    (let ((init-file (locate-file notmuch-init-file '("/")
				  (get-load-suffixes))))
      (if init-file (load init-file nil t t))))

;;; notmuch.el ends here<|MERGE_RESOLUTION|>--- conflicted
+++ resolved
@@ -941,12 +941,8 @@
   notmuch-search-query-string)
 
 (put 'notmuch-search 'notmuch-doc "Search for messages.")
-<<<<<<< HEAD
+;;;###autoload
 (defun notmuch-search (&optional query oldest-first target-thread target-line no-display)
-=======
-;;;###autoload
-(defun notmuch-search (&optional query oldest-first target-thread target-line)
->>>>>>> e81c7163
   "Display threads matching QUERY in a notmuch-search buffer.
 
 If QUERY is nil, it is read interactively from the minibuffer.
