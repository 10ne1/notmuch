--- conflicted
+++ resolved
@@ -1,8 +1,3 @@
 # this file should be kept in sync with ../../../version
-<<<<<<< HEAD
-__VERSION__ = '0.24.1'
-SOVERSION = '5'
-=======
 __VERSION__ = '0.24.2'
-SOVERSION = '4'
->>>>>>> 2e86a4da
+SOVERSION = '5'